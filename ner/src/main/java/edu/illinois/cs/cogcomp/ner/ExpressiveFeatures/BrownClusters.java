/**
 * This software is released under the University of Illinois/Research and Academic Use License. See
 * the LICENSE file in the root folder for details. Copyright (c) 2016
 *
 * Developed by: The Cognitive Computation Group University of Illinois at Urbana-Champaign
 * http://cogcomp.cs.illinois.edu/
 */
package edu.illinois.cs.cogcomp.ner.ExpressiveFeatures;

import edu.illinois.cs.cogcomp.ner.IO.InFile;
import edu.illinois.cs.cogcomp.ner.IO.ResourceUtilities;
import edu.illinois.cs.cogcomp.ner.LbjTagger.Data;
import edu.illinois.cs.cogcomp.ner.LbjTagger.NEWord;
import edu.illinois.cs.cogcomp.ner.LbjTagger.ParametersForLbjCode;
import edu.illinois.cs.cogcomp.lbjava.parse.LinkedVector;
import gnu.trove.map.hash.THashMap;
import org.slf4j.Logger;
import org.slf4j.LoggerFactory;

import java.util.ArrayList;
import java.util.HashMap;
import java.util.StringTokenizer;
import java.util.Vector;


public class BrownClusters {
    private static Logger logger = LoggerFactory.getLogger(BrownClusters.class);

    /** the sole instance of this class. */
    private static BrownClusters brownclusters = null;

    /** used to synchronize initialization. */
    static private final String INIT_SYNC = "Brown Cluster Initialization Synchronization Token";
    
    /**
     * This method should never be called before init, or the gazetteer will not be initialized.
     * 
     * @return the singleton instance of the Gazetteers class.
     */
    static public BrownClusters get() {
        synchronized (INIT_SYNC) {
            return brownclusters;
        }
    }

    /** ensures singleton-ness. */
    private BrownClusters() {

    }

    private boolean[] isLowercaseBrownClustersByResource = null;
    private ArrayList<String> resources = null;
    private ArrayList<THashMap<String, String>> wordToPathByResource = null;
    private final int[] prefixLengths = {4, 6, 10, 20};

    /**
     * Initialze the brown cluster data. This is a singleton, so this process is sychronized and
     * atomic with resprect to the <code>get()</code> method above.
     * @param pathsToClusterFiles the files containing the data.
     * @param thresholds
     * @param isLowercaseBrownClusters
     */
    public static void init(Vector<String> pathsToClusterFiles, Vector<Integer> thresholds,
            Vector<Boolean> isLowercaseBrownClusters) {
        synchronized (INIT_SYNC) {
            if (brownclusters != null) {
                return;
            }
<<<<<<< HEAD
            brownclusters = new BrownClusters();
            brownclusters.isLowercaseBrownClustersByResource =
                    new boolean[isLowercaseBrownClusters.size()];
            brownclusters.wordToPathByResource = new ArrayList<>();
            brownclusters.resources = new ArrayList<>();
            for (int i = 0; i < pathsToClusterFiles.size(); i++) {
                THashMap<String, String> h = new THashMap<>();
                InFile in =
                        new InFile(ResourceUtilities.loadResource(pathsToClusterFiles.elementAt(i)));
                String line = in.readLine();
                int wordsAdded = 0;
                while (line != null) {
                    StringTokenizer st = new StringTokenizer(line);
                    String path = st.nextToken();
                    String word = st.nextToken();
                    int occ = Integer.parseInt(st.nextToken());
                    if (occ >= thresholds.elementAt(i)) {
                        h.put(word, path);
                        wordsAdded++;
                    }
                    line = in.readLine();
                }
    
                if (ParametersForLbjCode.currentParameters.debug) {
                    System.out.println(wordsAdded + " words added");
                }
                brownclusters.wordToPathByResource.add(h);
                brownclusters.isLowercaseBrownClustersByResource[i] =
                        isLowercaseBrownClusters.elementAt(i);
                brownclusters.resources.add(pathsToClusterFiles.elementAt(i));
                in.close();
=======

            if (ParametersForLbjCode.currentParameters.debug) {
                logger.info(wordsAdded + " words added");
>>>>>>> 70241162
            }
        }
    }

    /**
     * @return the resource names array.
     */
    final public ArrayList<String> getResources() {
        return resources;
    }

    final public String[] getPrefixes(NEWord w) {
        return getPrefixes(w.form);
    }

    final public String[] getPrefixes(String word) {
        Vector<String> v = new Vector<>();
        for (int j = 0; j < wordToPathByResource.size(); j++) {
            if (isLowercaseBrownClustersByResource[j])
                word = word.toLowerCase();
            THashMap<String, String> wordToPath = wordToPathByResource.get(j);
            if (wordToPath != null && wordToPath.containsKey(word)) {
                String path = wordToPath.get(word);
                v.addElement("resource" + j + ":"
                        + path.substring(0, Math.min(path.length(), prefixLengths[0])));
                for (int i = 1; i < prefixLengths.length; i++)
                    if (prefixLengths[i - 1] < path.length())
                        v.addElement("resource" + j + ":"
                                + path.substring(0, Math.min(path.length(), prefixLengths[i])));
            }
        }
        String[] res = new String[v.size()];
        for (int i = 0; i < v.size(); i++)
            res[i] = v.elementAt(i);
        return res;
    }

    private static void printArr(String[] arr) {
        for (String anArr : arr)
            logger.info(" " + anArr);
        logger.info("");
    }

    final public void printOovData(Data data) {
        HashMap<String, Boolean> tokensHash = new HashMap<>();
        HashMap<String, Boolean> tokensHashIC = new HashMap<>();
        ArrayList<LinkedVector> sentences = new ArrayList<>();
        for (int docid = 0; docid < data.documents.size(); docid++)
            for (int sid = 0; sid < data.documents.get(docid).sentences.size(); sid++)
                sentences.add(data.documents.get(docid).sentences.get(sid));
        for (LinkedVector sentence : sentences)
            for (int j = 0; j < sentence.size(); j++) {
                String form = ((NEWord) sentence.get(j)).form;
                tokensHash.put(form, true);
                tokensHashIC.put(form.toLowerCase(), true);
            }
        /*
         * System.out.println("Data statistics:");
         * System.out.println("\t\t- Total tokens with repetitions ="+ totalTokens);
         * System.out.println("\t\t- Total unique tokens  ="+ tokensHash.size());
         * System.out.println("\t\t- Total unique tokens ignore case ="+ tokensHashIC.size());
         */
        for (THashMap<String, String> wordToPath : wordToPathByResource) {
            HashMap<String, Boolean> oovCaseSensitiveHash = new HashMap<>();
            HashMap<String, Boolean> oovAfterLowercasingHash = new HashMap<>();
            for (LinkedVector sentence : sentences) {
                for (int j = 0; j < sentence.size(); j++) {
                    String form = ((NEWord) sentence.get(j)).form;
                    if (!wordToPath.containsKey(form)) {
                        oovCaseSensitiveHash.put(form, true);
                    }
                    if ((!wordToPath.containsKey(form))
                            && (!wordToPath.containsKey(form.toLowerCase()))) {
                        oovAfterLowercasingHash.put(form.toLowerCase(), true);
                    }
                }
            }
        }

    }
<<<<<<< HEAD
=======

    public static void main(String[] args) {
        /*
         * Vector<String> resources=new Vector<>();
         * resources.addElement("Data/BrownHierarchicalWordClusters/brownBllipClusters");
         * Vector<Integer> thres=new Vector<>(); thres.addElement(5); Vector<Boolean> lowercase=new
         * Vector<>(); lowercase.addElement(false); init(resources,thres,lowercase);
         * logger.info("finance "); printArr(getPrefixes(new NEWord(new
         * Word("finance"),null,null))); logger.info("help"); printArr(getPrefixes(new
         * NEWord(new Word("help"),null,null))); logger.info("resque ");
         * printArr(getPrefixes(new NEWord(new Word("resque"),null,null)));
         * logger.info("assist "); printArr(getPrefixes(new NEWord(new
         * Word("assist"),null,null))); logger.info("assistance "); printArr(getPrefixes(new
         * NEWord(new Word("assistance"),null,null))); logger.info("guidance ");
         * printArr(getPrefixes(new NEWord(new Word("guidance"),null,null)));
         */
    }
>>>>>>> 70241162
}<|MERGE_RESOLUTION|>--- conflicted
+++ resolved
@@ -66,7 +66,6 @@
             if (brownclusters != null) {
                 return;
             }
-<<<<<<< HEAD
             brownclusters = new BrownClusters();
             brownclusters.isLowercaseBrownClustersByResource =
                     new boolean[isLowercaseBrownClusters.size()];
@@ -89,20 +88,15 @@
                     }
                     line = in.readLine();
                 }
-    
+
                 if (ParametersForLbjCode.currentParameters.debug) {
-                    System.out.println(wordsAdded + " words added");
+                    logger.info(wordsAdded + " words added");
                 }
                 brownclusters.wordToPathByResource.add(h);
                 brownclusters.isLowercaseBrownClustersByResource[i] =
                         isLowercaseBrownClusters.elementAt(i);
                 brownclusters.resources.add(pathsToClusterFiles.elementAt(i));
                 in.close();
-=======
-
-            if (ParametersForLbjCode.currentParameters.debug) {
-                logger.info(wordsAdded + " words added");
->>>>>>> 70241162
             }
         }
     }
@@ -183,8 +177,6 @@
         }
 
     }
-<<<<<<< HEAD
-=======
 
     public static void main(String[] args) {
         /*
@@ -202,5 +194,4 @@
          * printArr(getPrefixes(new NEWord(new Word("guidance"),null,null)));
          */
     }
->>>>>>> 70241162
 }