/**
 * This software is released under the University of Illinois/Research and Academic Use License. See
 * the LICENSE file in the root folder for details. Copyright (c) 2016
 *
 * Developed by: The Cognitive Computation Group University of Illinois at Urbana-Champaign
 * http://cogcomp.cs.illinois.edu/
 */
package edu.illinois.cs.cogcomp.ner.ExpressiveFeatures;

import edu.illinois.cs.cogcomp.ner.IO.InFile;
import edu.illinois.cs.cogcomp.ner.IO.ResourceUtilities;
import edu.illinois.cs.cogcomp.ner.LbjTagger.Data;
import edu.illinois.cs.cogcomp.ner.LbjTagger.NEWord;
import edu.illinois.cs.cogcomp.ner.LbjTagger.ParametersForLbjCode;
import edu.illinois.cs.cogcomp.lbjava.parse.LinkedVector;
import gnu.trove.map.hash.THashMap;
import org.slf4j.Logger;
import org.slf4j.LoggerFactory;

import java.util.ArrayList;
import java.util.HashMap;
import java.util.StringTokenizer;
import java.util.Vector;


public class BrownClusters {
    private static Logger logger = LoggerFactory.getLogger(BrownClusters.class);

    /** the sole instance of this class. */
    private static BrownClusters brownclusters = null;

    /** used to synchronize initialization. */
    static private final String INIT_SYNC = "Brown Cluster Initialization Synchronization Token";
    
    /**
     * This method should never be called before init, or the gazetteer will not be initialized.
     * 
     * @return the singleton instance of the Gazetteers class.
     */
    static public BrownClusters get() {
        synchronized (INIT_SYNC) {
            return brownclusters;
        }
    }

    static public void set(BrownClusters bc){
        brownclusters = bc;
    }

    /** ensures singleton-ness. */
    private BrownClusters() {

    }

    private boolean[] isLowercaseBrownClustersByResource = null;
    private ArrayList<String> resources = null;
    private ArrayList<THashMap<String, String>> wordToPathByResource = null;
    private final int[] prefixLengths = {4, 6, 10, 20};

    /**
     * Initialze the brown cluster data. This is a singleton, so this process is sychronized and
     * atomic with resprect to the <code>get()</code> method above.
     * @param pathsToClusterFiles the files containing the data.
     * @param thresholds
     * @param isLowercaseBrownClusters
     */
    public static void init(Vector<String> pathsToClusterFiles, Vector<Integer> thresholds,
            Vector<Boolean> isLowercaseBrownClusters) {

        synchronized (INIT_SYNC) {
            brownclusters = new BrownClusters();
            brownclusters.isLowercaseBrownClustersByResource =
                    new boolean[isLowercaseBrownClusters.size()];
            brownclusters.wordToPathByResource = new ArrayList<>();
            brownclusters.resources = new ArrayList<>();
            for (int i = 0; i < pathsToClusterFiles.size(); i++) {
                THashMap<String, String> h = new THashMap<>();
                InFile in =
                        new InFile(ResourceUtilities.loadResource(pathsToClusterFiles.elementAt(i)));
                String line = in.readLine();
                int wordsAdded = 0;
                while (line != null) {
                    StringTokenizer st = new StringTokenizer(line);
                    String path = st.nextToken();
                    String word = st.nextToken();
                    int occ = Integer.parseInt(st.nextToken());
                    if (occ >= thresholds.elementAt(i)) {
                        h.put(word, path);
                        wordsAdded++;
                    }
                    line = in.readLine();
                }

<<<<<<< HEAD
            if (ParametersForLbjCode.currentParameters.debug) {
                logger.info(wordsAdded + " words added");
=======
                if (ParametersForLbjCode.currentParameters.debug) {
                    logger.info(wordsAdded + " words added");
                }
                brownclusters.wordToPathByResource.add(h);
                brownclusters.isLowercaseBrownClustersByResource[i] =
                        isLowercaseBrownClusters.elementAt(i);
                brownclusters.resources.add(pathsToClusterFiles.elementAt(i));
                in.close();
>>>>>>> 2ca37ee8
            }
        }
    }

    /**
     * @return the resource names array.
     */
    final public ArrayList<String> getResources() {
        return resources;
    }

    final public String[] getPrefixes(NEWord w) {
        return getPrefixes(w.form);
    }

    final public String[] getPrefixes(String word) {
        Vector<String> v = new Vector<>();
        for (int j = 0; j < wordToPathByResource.size(); j++) {
            if (isLowercaseBrownClustersByResource[j])
                word = word.toLowerCase();
            THashMap<String, String> wordToPath = wordToPathByResource.get(j);
            if (wordToPath != null && wordToPath.containsKey(word)) {
                String path = wordToPath.get(word);
                v.addElement("resource" + j + ":"
                        + path.substring(0, Math.min(path.length(), prefixLengths[0])));
                for (int i = 1; i < prefixLengths.length; i++)
                    if (prefixLengths[i - 1] < path.length())
                        v.addElement("resource" + j + ":"
                                + path.substring(0, Math.min(path.length(), prefixLengths[i])));
            }
        }
        String[] res = new String[v.size()];
        for (int i = 0; i < v.size(); i++)
            res[i] = v.elementAt(i);
        return res;
    }

    private static void printArr(String[] arr) {
        for (String anArr : arr)
            logger.info(" " + anArr);
        logger.info("");
    }

    final public void printOovData(Data data) {
        HashMap<String, Boolean> tokensHash = new HashMap<>();
        HashMap<String, Boolean> tokensHashIC = new HashMap<>();
        ArrayList<LinkedVector> sentences = new ArrayList<>();
        for (int docid = 0; docid < data.documents.size(); docid++)
            for (int sid = 0; sid < data.documents.get(docid).sentences.size(); sid++)
                sentences.add(data.documents.get(docid).sentences.get(sid));
        for (LinkedVector sentence : sentences)
            for (int j = 0; j < sentence.size(); j++) {
                String form = ((NEWord) sentence.get(j)).form;
                tokensHash.put(form, true);
                tokensHashIC.put(form.toLowerCase(), true);
            }
        /*
         * System.out.println("Data statistics:");
         * System.out.println("\t\t- Total tokens with repetitions ="+ totalTokens);
         * System.out.println("\t\t- Total unique tokens  ="+ tokensHash.size());
         * System.out.println("\t\t- Total unique tokens ignore case ="+ tokensHashIC.size());
         */
        for (THashMap<String, String> wordToPath : wordToPathByResource) {
            HashMap<String, Boolean> oovCaseSensitiveHash = new HashMap<>();
            HashMap<String, Boolean> oovAfterLowercasingHash = new HashMap<>();
            for (LinkedVector sentence : sentences) {
                for (int j = 0; j < sentence.size(); j++) {
                    String form = ((NEWord) sentence.get(j)).form;
                    if (!wordToPath.containsKey(form)) {
                        oovCaseSensitiveHash.put(form, true);
                    }
                    if ((!wordToPath.containsKey(form))
                            && (!wordToPath.containsKey(form.toLowerCase()))) {
                        oovAfterLowercasingHash.put(form.toLowerCase(), true);
                    }
                }
            }
        }

    }

    public static void main(String[] args) {
        /*
         * Vector<String> resources=new Vector<>();
         * resources.addElement("Data/BrownHierarchicalWordClusters/brownBllipClusters");
         * Vector<Integer> thres=new Vector<>(); thres.addElement(5); Vector<Boolean> lowercase=new
         * Vector<>(); lowercase.addElement(false); init(resources,thres,lowercase);
         * logger.info("finance "); printArr(getPrefixes(new NEWord(new
         * Word("finance"),null,null))); logger.info("help"); printArr(getPrefixes(new
         * NEWord(new Word("help"),null,null))); logger.info("resque ");
         * printArr(getPrefixes(new NEWord(new Word("resque"),null,null)));
         * logger.info("assist "); printArr(getPrefixes(new NEWord(new
         * Word("assist"),null,null))); logger.info("assistance "); printArr(getPrefixes(new
         * NEWord(new Word("assistance"),null,null))); logger.info("guidance ");
         * printArr(getPrefixes(new NEWord(new Word("guidance"),null,null)));
         */
    }
}<|MERGE_RESOLUTION|>--- conflicted
+++ resolved
@@ -91,10 +91,6 @@
                     line = in.readLine();
                 }
 
-<<<<<<< HEAD
-            if (ParametersForLbjCode.currentParameters.debug) {
-                logger.info(wordsAdded + " words added");
-=======
                 if (ParametersForLbjCode.currentParameters.debug) {
                     logger.info(wordsAdded + " words added");
                 }
@@ -103,7 +99,6 @@
                         isLowercaseBrownClusters.elementAt(i);
                 brownclusters.resources.add(pathsToClusterFiles.elementAt(i));
                 in.close();
->>>>>>> 2ca37ee8
             }
         }
     }
