--- conflicted
+++ resolved
@@ -27,15 +27,11 @@
 
     int linec = 0;
     public Object next() {
-<<<<<<< HEAD
-        // logger.info("next");
-=======
         String token = null;
         String pos = null;
         String label = null;
         linec++;
         // Skip to start of next line, skip unnecessary blank lines, headers and so on.
->>>>>>> 61f032d1
         String[] line = (String[]) super.next();
         while (line != null && (line.length == 0 || (line.length > 4 && line[4].equals("-X-")))) {
             line = (String[]) super.next();
