/**
 * This software is released under the University of Illinois/Research and Academic Use License. See
 * the LICENSE file in the root folder for details. Copyright (c) 2016
 *
 * Developed by: The Cognitive Computation Group University of Illinois at Urbana-Champaign
 * http://cogcomp.cs.illinois.edu/
 */
/**
 * 
 */
package edu.illinois.cs.cogcomp.ner;

import org.slf4j.Logger;
import org.slf4j.LoggerFactory;

import java.io.BufferedReader;
import java.io.IOException;
import java.io.InputStreamReader;

/**
 * This is an abstract base class that can be used build a menu driven command line interface.
 * Processing state (e.g. what submenu you are on) is maintained by subclasses. This class extends
 * Thread, the thread starts in the constructure.
 * <p>
 * Menus and prompts are displayed on standard output. The {@link inputMenu} method is called to
 * render the current menu to standard out. When the user issues a selection on standard output, the
 * {@link processCommand} method is called to perform whatever required action.
 * <p>
 * There are also abstract methods that parse command line arguments ({@link processArguments} and
 * to present the command line syntax ({@link getCommandSyntax}) in the event of a command line
 * argument error. Any exception thrown by the processArguments method will result in the command
 * line syntax being displayed, then the system will exit. Subclasses may also call the
 * {@link errorProcessingArguments} method with a message argument to provide a custom error
 * message. If the processArguments method throws an exception, the message associated with that
 * exception will be displayed along with the command line syntax.
 * 
 * @author redman
 */
abstract public class AbstractMain extends Thread {
    private static Logger logger = LoggerFactory.getLogger(AbstractMain.class);

    /**
     * This class takes a list of command line arguments. Typically a configuration file will be
     * passed in.
     * 
     * @param args the arguments.
     */
    protected AbstractMain(String[] args) {}

    /**
     * this method is called if there is a catastrophic error processing arguments. It will report
     * the message, report the command syntax, and exit.
     * 
     * @param message the error message to report before the command line syntax.
     */
    protected void errorProcessingArguments(String message) {
        logger.error(message);
        logger.error(this.getCommandSyntax());
        System.exit(-1);
    }

    /**
     * this method will traverse all arguments calling the processArgument method with each
     * argument.
     * 
     * @param args the array of arguments.
     */
    protected void processArguments(String[] args) {

        // traverse the args.
        for (int i = 0; i < args.length; i++) {
            try {
                processArgument(args, i);
            } catch (Exception e) {
                this.errorProcessingArguments(e.getMessage());
            }
        }
    }

    /** the buffered reader. */
    BufferedReader bis = new BufferedReader(new InputStreamReader(System.in));

    /**
     * Present a menu indicating the current display and providing an input menu, fetch the next
     * line, the process the assumed command there.
     */
    @Override
    public void run() {
        while (true) {
            this.inputMenu();
            String line;
            try {
                line = bis.readLine();
            } catch (IOException e1) {
                e1.printStackTrace();
<<<<<<< HEAD
                logger.info("Bye");
=======
                System.err.println("Bye");
>>>>>>> 2ca37ee8
                System.exit(0);
                return;
            }
            try {
                this.processCommand(line);
            } catch (Exception e) {
                e.printStackTrace();
                System.exit(-1);
            }
            if (Thread.currentThread().isInterrupted()) {
<<<<<<< HEAD
                logger.info("Bye");
=======
                System.err.println("Bye");
>>>>>>> 2ca37ee8
                System.exit(0);
            }
        }
    }

    /**
     * Process the command provided in line.
     * 
     * @param line the command to process.
     * @throws Exception
     */
    abstract protected void processCommand(String line) throws Exception;

    /**
     * present the input menu to standard out.
     */
    abstract protected void inputMenu();

    /**
     * This method will return a string which documents the command line arguments before a system
     * exit.
     * 
     * @return the command line systex documented in a string.
     */
    abstract protected String getCommandSyntax();

    /**
     * This will process the current argument, and return the integer indicating the next argument
     * to be processed. This mechanism will allow the implementer to pull additional arguments off
     * the stack as needed.
     * 
     * @param args the arguments.
     * @param current the index of the current argument.
     * @return the index of the next argument.
     * @throws Exception if fatal error, throw an exception will cause a system exit.
     */
    abstract protected int processArgument(String[] args, int current) throws Exception;
}<|MERGE_RESOLUTION|>--- conflicted
+++ resolved
@@ -54,8 +54,8 @@
      * @param message the error message to report before the command line syntax.
      */
     protected void errorProcessingArguments(String message) {
-        logger.error(message);
-        logger.error(this.getCommandSyntax());
+        System.err.println(message);
+        System.err.println(this.getCommandSyntax());
         System.exit(-1);
     }
 
@@ -93,11 +93,7 @@
                 line = bis.readLine();
             } catch (IOException e1) {
                 e1.printStackTrace();
-<<<<<<< HEAD
-                logger.info("Bye");
-=======
                 System.err.println("Bye");
->>>>>>> 2ca37ee8
                 System.exit(0);
                 return;
             }
@@ -108,11 +104,7 @@
                 System.exit(-1);
             }
             if (Thread.currentThread().isInterrupted()) {
-<<<<<<< HEAD
-                logger.info("Bye");
-=======
                 System.err.println("Bye");
->>>>>>> 2ca37ee8
                 System.exit(0);
             }
         }
