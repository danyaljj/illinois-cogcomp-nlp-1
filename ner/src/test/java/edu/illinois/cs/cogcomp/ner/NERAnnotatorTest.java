--- conflicted
+++ resolved
@@ -24,13 +24,6 @@
 import edu.illinois.cs.cogcomp.core.datastructures.textannotation.TextAnnotation;
 import edu.illinois.cs.cogcomp.core.datastructures.textannotation.View;
 import edu.illinois.cs.cogcomp.core.utilities.configuration.ResourceManager;
-<<<<<<< HEAD
-import edu.illinois.cs.cogcomp.nlp.tokenizer.IllinoisTokenizer;
-import org.slf4j.Logger;
-import org.slf4j.LoggerFactory;
-import weka.core.Debug.Random;
-=======
->>>>>>> 61f032d1
 
 import static org.junit.Assert.*;
 
@@ -45,7 +38,6 @@
  * @author redman
  */
 public class NERAnnotatorTest {
-    private static Logger logger = LoggerFactory.getLogger(NERAnnotatorTest.class);
 
     final static String TOKEN_TEST = "NOHO Ltd. partners with Telford International Company Inc";
 
@@ -120,7 +112,7 @@
                     NerAnnotatorManager.buildNerAnnotator(new ResourceManager(new Properties()),
                             ViewNames.NER_CONLL);
         } catch (Exception e) {
-            System.err.println("Cannot initialise the test, the exception was: ");
+            System.out.println("Cannot initialise the test, the exception was: ");
             e.printStackTrace();
             fail();
         }
@@ -167,7 +159,7 @@
             counter += r.nextDouble();
         }
         if (counter < 0)
-            System.err.println("this should never happen.");
+            System.out.println("this should never happen.");
         return System.currentTimeMillis() - start;
     }
 
@@ -189,7 +181,7 @@
             fail(e.getMessage());
         }
         long expectedPerformance = this.measureMachinePerformance();
-        logger.info("Expect " + expectedPerformance);
+        System.out.println("Expect " + expectedPerformance);
         {
             TextAnnotation ta = tab.createTextAnnotation(TEST_INPUT);
             View view = null;
@@ -307,7 +299,7 @@
 
         for (NERThread t : threads) {
             if (t.averageRunTime == -1) {
-                logger.info("Error : " + t.error);
+                System.out.println("Error : " + t.error);
                 assertTrue(t.error, false);
             }
             assertTrue("Deficient average run time.", t.averageRunTime < 100);
@@ -380,7 +372,7 @@
             threads.add(t);
             t.start();
         }
-        logger.info("Running on " + numcores);
+        System.out.println("Running on " + numcores);
 
         // wait for all to complete.
         for (Thread t : threads) {
@@ -396,7 +388,7 @@
         for (NERThread t : threads) {
             avg += t.averageRunTime;
         }
-        logger.info("Average runtime is " + (avg / count));
+        System.out.println("Average runtime is " + (avg / count));
     }
 
     public static View getView(TextAnnotation ta) throws AnnotatorException {
@@ -421,7 +413,6 @@
     @Test
     public void testGetTagValue() {
         Set<String> tags = nerAnnotator.getTagValues();
-        System.out.println("dummy");
         String elements[] = {"B-LOC", "B-MISC", "B-ORG", "B-PER", "I-LOC", "I-MISC", "I-ORG", "I-PER", "L-LOC",
                 "L-MISC", "L-ORG", "L-PER", "O", "U-LOC", "U-MISC", "U-ORG", "U-PER"};
         Set<String> set = new HashSet(Arrays.asList(elements));
