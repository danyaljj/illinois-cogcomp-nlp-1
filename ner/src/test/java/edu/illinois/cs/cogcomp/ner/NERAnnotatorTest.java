--- conflicted
+++ resolved
@@ -7,30 +7,35 @@
  */
 package edu.illinois.cs.cogcomp.ner;
 
+import static org.junit.Assert.assertEquals;
+import static org.junit.Assert.assertFalse;
+import static org.junit.Assert.assertTrue;
+import static org.junit.Assert.fail;
+
 import java.io.IOException;
-import java.util.*;
+import java.util.ArrayList;
+import java.util.Arrays;
+import java.util.Collections;
+import java.util.HashSet;
+import java.util.Properties;
+import java.util.Set;
+
+import org.junit.Test;
+import org.slf4j.Logger;
+import org.slf4j.LoggerFactory;
 
 import edu.illinois.cs.cogcomp.annotation.AnnotatorException;
-import edu.illinois.cs.cogcomp.core.utilities.configuration.Property;
-import edu.illinois.cs.cogcomp.ner.LbjTagger.RandomLabelGenerator;
-import edu.illinois.cs.cogcomp.ner.LbjTagger.TextChunkRepresentationManager;
-import edu.illinois.cs.cogcomp.ner.config.NerBaseConfigurator;
-import edu.illinois.cs.cogcomp.nlp.tokenizer.StatefulTokenizer;
-import edu.illinois.cs.cogcomp.nlp.utility.TokenizerTextAnnotationBuilder;
-import org.junit.Test;
-
 import edu.illinois.cs.cogcomp.annotation.TextAnnotationBuilder;
 import edu.illinois.cs.cogcomp.core.datastructures.ViewNames;
 import edu.illinois.cs.cogcomp.core.datastructures.textannotation.Constituent;
 import edu.illinois.cs.cogcomp.core.datastructures.textannotation.TextAnnotation;
 import edu.illinois.cs.cogcomp.core.datastructures.textannotation.View;
 import edu.illinois.cs.cogcomp.core.utilities.configuration.ResourceManager;
-import edu.illinois.cs.cogcomp.nlp.tokenizer.IllinoisTokenizer;
-import org.slf4j.Logger;
-import org.slf4j.LoggerFactory;
+import edu.illinois.cs.cogcomp.ner.LbjTagger.RandomLabelGenerator;
+import edu.illinois.cs.cogcomp.ner.LbjTagger.TextChunkRepresentationManager;
+import edu.illinois.cs.cogcomp.nlp.tokenizer.StatefulTokenizer;
+import edu.illinois.cs.cogcomp.nlp.utility.TokenizerTextAnnotationBuilder;
 import weka.core.Debug.Random;
-
-import static org.junit.Assert.*;
 
 /**
  * This tests the NERAnnotator. Includes a test to ensure we are extracting the expected entiies,
@@ -43,7 +48,10 @@
  * @author redman
  */
 public class NERAnnotatorTest {
+    private static Logger logger = LoggerFactory.getLogger(NERAnnotatorTest.class);
+
     final static String TOKEN_TEST = "NOHO Ltd. partners with Telford International Company Inc";
+
     /** the text used for this test. */
     final static String TEST_INPUT =
             " For researchers, like Larry Smarr, with big data but little access to the IT tools needed to analyze it, "
@@ -62,6 +70,7 @@
                     + "Campus Bridging team on an on-site XCBC installation, these folks can get their science up and running again. Jack Smith can "
                     + "attest to that. As cyberinfrastructure coordinator in the Division of Science and Research of the West Virginia Higher "
                     + "Education Policy Commission, Smith worked closely with Fischer and colleague Eric Coulter when they came to Marshall.";
+
     /** these are the entities we expect. */
     final static String[] tmp =
             {
@@ -101,15 +110,13 @@
                     "IU", // only from level 1
                     "GPUs" // should not get this either
             };
-    /** the expected entities as a hashset. */
-    final static HashSet<String> entities = new HashSet<>();
+
     /** this helper can create text annotations from text. */
     private static final TextAnnotationBuilder tab = new TokenizerTextAnnotationBuilder(
             new StatefulTokenizer());
-    private static Logger logger = LoggerFactory.getLogger(NERAnnotatorTest.class);
+
     /** static annotator. */
     static private NERAnnotator nerAnnotator = null;
-
     static {
         try {
             nerAnnotator =
@@ -122,64 +129,10 @@
         }
     }
 
+    /** the expected entities as a hashset. */
+    final static HashSet<String> entities = new HashSet<>();
     static {
         Collections.addAll(entities, tmp);
-    }
-
-    /**
-     * this is a stand alone test we can run to check performance. If you want to run in a profiler,
-     * this is your guy.
-     *
-     * @param args the arguments.
-     */
-    static public void main(String[] args) {
-        final int SIZE = 500;
-
-        // need to get any lazy data initialization out of the way to get a good read.
-        {
-            TextAnnotation ta = tab.createTextAnnotation(TEST_INPUT);
-            View view = null;
-            try {
-                view = getView(ta);
-            } catch (AnnotatorException e) {
-                e.printStackTrace();
-                fail(e.getMessage());
-            }
-            for (Constituent c : view.getConstituents()) {
-                assertTrue(entities.contains(c.toString()));
-            }
-        }
-
-        // create one thread per core, launch them.
-        final int numcores = Runtime.getRuntime().availableProcessors() / 2;
-        ArrayList<NERThread> threads = new ArrayList<>();
-        for (int i = 0; i < numcores; i++) {
-            NERThread t = new NERThread(SIZE);
-            threads.add(t);
-            t.start();
-        }
-        logger.info("Running on " + numcores);
-
-        // wait for all to complete.
-        for (Thread t : threads) {
-            try {
-                t.join();
-            } catch (InterruptedException e) {
-                e.printStackTrace();
-            }
-        }
-
-        int count = threads.size();
-        long avg = 0;
-        for (NERThread t : threads) {
-            avg += t.averageRunTime;
-        }
-        logger.info("Average runtime is " + (avg / count));
-    }
-
-    public static View getView(TextAnnotation ta) throws AnnotatorException {
-        nerAnnotator.getView(ta);
-        return ta.getView(nerAnnotator.getViewName());
     }
 
     /**
@@ -205,7 +158,7 @@
     /**
      * get a rough measure of this machines performance capabilities. Just do double adds to see how
      * long it takes.
-     *
+     * 
      * @return the computed performance factor.
      */
     private long measureMachinePerformance() {
@@ -275,7 +228,6 @@
         assertTrue(start <= expectedPerformance);
     }
 
-<<<<<<< HEAD
     /** this thread runs continuously to sample NER performance. */
     static class NERThread extends Thread {
 
@@ -331,8 +283,6 @@
         }
     }
 
-=======
->>>>>>> dd1b3bec
     /**
      * on every core we should get performance below 300 ticks and the results should still be good.
      */
@@ -398,7 +348,6 @@
             fail(e.getMessage());
         }
 
-<<<<<<< HEAD
         assertEquals(3, nerView.getNumberOfConstituents());
     }
 
@@ -463,9 +412,6 @@
     public static View getView(TextAnnotation ta) throws AnnotatorException {
         nerAnnotator.getView(ta);
         return ta.getView(nerAnnotator.getViewName());
-=======
-        assertEquals(4, nerView.getNumberOfConstituents());
->>>>>>> dd1b3bec
     }
 
     /**
@@ -490,55 +436,4 @@
         Set<String> set = new HashSet(Arrays.asList(elements));
         assertTrue(tags.equals(set));
     }
-
-    /** this thread runs continuously to sample NER performance. */
-    static class NERThread extends Thread {
-
-        /** just a counter for unique names. */
-        static int c = 0;
-        /** records average performance. */
-        long averageRunTime = -1;
-        /** the number of invocations to do. */
-        int duration;
-        /** the last view computed. */
-        private View view = null;
-        /** contains an error message if there is one. */
-        private String error = null;
-
-        NERThread(int size) {
-            super("NERPerformanceTest-" + c);
-            c++;
-            this.duration = size;
-        }
-
-        /** just do the same thing over and over. */
-        public void run() {
-            TextAnnotation ta1 = tab.createTextAnnotation(TEST_INPUT);
-            {
-                try {
-                    view = getView(ta1);
-                } catch (AnnotatorException e) {
-                    e.printStackTrace();
-                    fail(e.getMessage());
-                }
-                assertTrue(view != null);
-            }
-            long start = System.currentTimeMillis();
-            for (int i = 0; i < duration; i++) {
-                TextAnnotation ta = tab.createTextAnnotation(TEST_INPUT);
-                try {
-                    view = getView(ta);
-                } catch (AnnotatorException e) {
-                    e.printStackTrace();
-                    fail(e.getMessage());
-                }
-                for (Constituent c : view.getConstituents()) {
-                    if (!entities.contains(c.toString()))
-                        error = "No entity named \"" + c.toString() + "\"";
-                }
-            }
-            if (error == null)
-                averageRunTime = (System.currentTimeMillis() - start) / duration;
-        }
-    }
 }