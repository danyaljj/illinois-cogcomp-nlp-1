--- conflicted
+++ resolved
@@ -5,11 +5,7 @@
     <parent>
         <artifactId>illinois-cogcomp-nlp</artifactId>
         <groupId>edu.illinois.cs.cogcomp</groupId>
-<<<<<<< HEAD
-        <version>3.1.14</version>
-=======
         <version>3.1.13</version>
->>>>>>> cee3c061
     </parent>
     <modelVersion>4.0.0</modelVersion>
 
@@ -28,20 +24,12 @@
         <dependency>
             <groupId>edu.illinois.cs.cogcomp</groupId>
             <artifactId>illinois-tokenizer</artifactId>
-<<<<<<< HEAD
-            <version>3.1.14</version>
-=======
             <version>3.1.13</version>
->>>>>>> cee3c061
         </dependency>
         <dependency>
             <groupId>edu.illinois.cs.cogcomp</groupId>
             <artifactId>illinois-core-utilities</artifactId>
-<<<<<<< HEAD
-            <version>3.1.14</version>
-=======
             <version>3.1.13</version>
->>>>>>> cee3c061
         </dependency>
         <dependency>
             <groupId>org.cogcomp</groupId>
@@ -78,11 +66,7 @@
         <dependency>
             <groupId>edu.illinois.cs.cogcomp</groupId>
             <artifactId>LBJava-NLP-tools</artifactId>
-<<<<<<< HEAD
-            <version>3.1.14</version>
-=======
             <version>3.1.13</version>
->>>>>>> cee3c061
         </dependency>
 
 
