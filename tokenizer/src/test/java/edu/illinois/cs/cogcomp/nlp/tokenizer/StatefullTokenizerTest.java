/**
 * This software is released under the University of Illinois/Research and Academic Use License. See
 * the LICENSE file in the root folder for details. Copyright (c) 2016
 *
 * Developed by: The Cognitive Computation Group University of Illinois at Urbana-Champaign
 * http://cogcomp.cs.illinois.edu/
 */
package edu.illinois.cs.cogcomp.nlp.tokenizer;

import static org.junit.Assert.assertEquals;
import static org.junit.Assert.assertNotNull;
import static org.junit.Assert.assertTrue;
import static org.junit.Assert.fail;

import java.io.FileNotFoundException;
import java.util.HashSet;
import java.util.List;
import java.util.Set;
import java.util.regex.Matcher;
import java.util.regex.Pattern;

import org.junit.Test;

import edu.illinois.cs.cogcomp.annotation.TextAnnotationBuilder;
import edu.illinois.cs.cogcomp.core.datastructures.IntPair;
import edu.illinois.cs.cogcomp.core.datastructures.Pair;
import edu.illinois.cs.cogcomp.core.datastructures.ViewNames;
import edu.illinois.cs.cogcomp.core.datastructures.textannotation.Constituent;
import edu.illinois.cs.cogcomp.core.datastructures.textannotation.TextAnnotation;
import edu.illinois.cs.cogcomp.core.io.LineIO;
import edu.illinois.cs.cogcomp.lbjava.nlp.Sentence;
import edu.illinois.cs.cogcomp.lbjava.nlp.SentenceSplitter;
import edu.illinois.cs.cogcomp.lbjava.nlp.Word;
import edu.illinois.cs.cogcomp.lbjava.parse.LinkedVector;
import edu.illinois.cs.cogcomp.nlp.utility.TokenizerTextAnnotationBuilder;

/**
 * Created by mssammon on 8/17/15.
 * 
 * @author t-redman adapted from original tokenizer tests to test the StatefulTokenizer.
 */
public class StatefullTokenizerTest {
<<<<<<< HEAD
    
    /** input test file. */
=======
>>>>>>> acf9a503
    private static final String INFILE =
            "src/test/resources/edu/illinois/cs/cogcomp/nlp/tokenizer/splitterWhitespaceTest.txt";
    private static Logger logger = LoggerFactory.getLogger(StatefullTokenizerTest.class);

    /**
     * test whether the mapping between character offset and token index is correct.
     */
    @Test
    public void testCharacterOffsetToTokenIndex() {
        String normal = "The ordinary sample.\n\nDon't mess things up.";
        String leadingWaste = "<ignoreme>wastedspace</ignoreme>";
        String postWaste = "   \n<ignoremetoo>aaaargh</ignoremetoo>";
        String other = leadingWaste + normal + postWaste;
        TextAnnotationBuilder tabldr = new TokenizerTextAnnotationBuilder(new StatefulTokenizer());
        TextAnnotation taNormal = tabldr.createTextAnnotation("test", "normal", normal);
        List<Constituent> normalToks = taNormal.getView(ViewNames.TOKENS).getConstituents();
        assertEquals(13, normalToks.get(2).getStartCharOffset());
        assertEquals(24, normalToks.get(5).getStartCharOffset());
        int ignoreUpToOffset = leadingWaste.length();
        IntPair[] characterOffsets = new IntPair[10];
        String[] tokens = taNormal.getTokens();

        for (int i = 0; i < normalToks.size(); ++i) {
            Constituent t = normalToks.get(i);
            characterOffsets[i] =
                    new IntPair(ignoreUpToOffset + t.getStartCharOffset(), ignoreUpToOffset
                            + t.getEndCharOffset());
        }
        List<Constituent> sentences = taNormal.getView(ViewNames.SENTENCE).getConstituents();
        int[] sentenceEndPositions = new int[sentences.size()];
        for (int i = 0; i < sentences.size(); ++i) {
            Constituent s = sentences.get(i);
            sentenceEndPositions[i] = s.getEndSpan();
        }
        // all info should be same except initial char offsets of tokens ignore spans of text
        TextAnnotation taOther =
                new TextAnnotation("test", "other", other, characterOffsets, tokens,
                        sentenceEndPositions);
        List<Constituent> otherToks = taOther.getView(ViewNames.TOKENS).getConstituents();
        int thirdTokNormalStart = normalToks.get(2).getStartCharOffset();
        int thirdTokOtherStart = otherToks.get(2).getStartCharOffset();
        assertEquals(thirdTokOtherStart, (thirdTokNormalStart + leadingWaste.length()));
        int eighthTokNormalStart = normalToks.get(8).getStartCharOffset();
        int eighthTokOtherStart = otherToks.get(8).getStartCharOffset();
        assertEquals(eighthTokOtherStart, (eighthTokNormalStart + leadingWaste.length()));
        int meaninglessStartOffset = taOther.getTokenIdFromCharacterOffset(2);
        assertEquals(-1, meaninglessStartOffset);
        int meaninglessPastEndOffset =
                taOther.getTokenIdFromCharacterOffset(leadingWaste.length() + normal.length() + 5);
        assertEquals(-1, meaninglessPastEndOffset);
        int meaninglessInBetweenToksOffset = taNormal.getTokenIdFromCharacterOffset(20);
        assertEquals(-1, meaninglessInBetweenToksOffset);
    }

    /**
     * Test method for {@link IllinoisTokenizer} .
     */
    @Test
    public void testIllinoisTokenizer() {
        Tokenizer tokenizer = new StatefulTokenizer();

        String sentence = "This is a   test.";
        String[] tokens = {"This", "is", "a", "test", "."};
        IntPair[] offsets = new IntPair[tokens.length];
        offsets[0] = new IntPair(0, 4);
        offsets[1] = new IntPair(5, 7);
        offsets[2] = new IntPair(8, 9);
        offsets[3] = new IntPair(12, 16);
        offsets[4] = new IntPair(16, 17);

        doTokenizerTest(tokenizer, sentence, tokens, offsets);

        sentence = "Hello, world! I am at UIUC.";
        tokens = new String[] {"Hello", ",", "world", "!", "I", "am", "at", "UIUC", "."};
        offsets = new IntPair[tokens.length];
        offsets[0] = new IntPair(0, 5);
        offsets[1] = new IntPair(5, 6);
        offsets[2] = new IntPair(7, 12);
        offsets[3] = new IntPair(12, 13);
        offsets[4] = new IntPair(14, 15);
        offsets[5] = new IntPair(16, 18);
        offsets[6] = new IntPair(19, 21);
        offsets[7] = new IntPair(22, 26);
        offsets[8] = new IntPair(26, 27);

        doTokenizerTest(tokenizer, sentence, tokens, offsets);
    }

    /**
     * Test the stateful tokenizer doing multi line tests.
     */
    @Test
    public void testStatefulTokenizerMultiline() {
        Tokenizer tkr = new StatefulTokenizer();
        String text =
                "Mr. Dawkins -- a liberal professor -- doesn't like fundamentalists.   "
                        + System.lineSeparator() + "He is intolerant of intolerance!";

        Tokenizer.Tokenization tknzn = tkr.tokenizeTextSpan(text);
        int[] sentEndOffsets = tknzn.getSentenceEndTokenIndexes();
        assertEquals(2, sentEndOffsets.length);
        assertEquals(12, sentEndOffsets[0]);
        assertEquals(18, sentEndOffsets[1]);
        String[] tokens = tknzn.getTokens();
        assertEquals("--", tokens[6]);
        assertEquals("of", tokens[15]);
        IntPair[] tokenOffsets = tknzn.getCharacterOffsets();
        int notIndex = 8;
        IntPair notOffsets = new IntPair(42, 45);
        assertEquals(notOffsets, tokenOffsets[notIndex]);
        int intolerantIndex = 14;
        IntPair intolerantOffsets = new IntPair(77, 87);
        assertEquals(intolerantOffsets, tokenOffsets[intolerantIndex]);
    }

    /**
     * Test a tokenizers ability to tokenize sentences.
     * 
     * @param tokenizer the tokenizer to use.
     * @param sentence the sentence to process.
     * @param tokens the set of word tokens.
     * @param offsets the offsets.
     */
    private void doTokenizerTest(Tokenizer tokenizer, String sentence, String[] tokens,
            IntPair[] offsets) {
        Pair<String[], IntPair[]> tokenize = tokenizer.tokenizeSentence(sentence);

        assertEquals(tokens.length, tokenize.getFirst().length);
        assertEquals(tokens.length, tokenize.getSecond().length);

        for (int i = 0; i < tokens.length; i++) {
            assertEquals(tokens[i], tokenize.getFirst()[i]);
            assertEquals(offsets[i], tokenize.getSecond()[i]);
        }
    }


    /**
     * Test Splitter behavior on text with leading/trailing whitespace. Example is use case where
     * xml markup has been replaced with whitespace of equal span.
     */
    @Test
    public void testWhitespaceBehavior() {
        String origText = null;
        try {
            origText = LineIO.slurp(INFILE);
        } catch (FileNotFoundException e) {
            e.printStackTrace();
            fail(e.getMessage());
        }

        Pattern xmlTagPattern = Pattern.compile("(<[^>\\r\\n]+>)");

        Matcher xmlMatcher = xmlTagPattern.matcher(origText);
        StringBuilder cleanTextBldr = new StringBuilder();
        int lastAppendedCharOffset = 0;

        while (xmlMatcher.find()) {
            int start = xmlMatcher.start();
            int end = xmlMatcher.end();
            cleanTextBldr.append(origText.substring(lastAppendedCharOffset, start));
            for (int i = start; i < end; ++i)
                cleanTextBldr.append(" ");
            lastAppendedCharOffset = end;
        }
        cleanTextBldr.append(origText.substring(lastAppendedCharOffset));
        String cleanText = cleanTextBldr.toString();

        // count whitespace chars in string

        // check token offsets in tokens returned by SentenceSplitter

        Pattern sun = Pattern.compile("\\w*Sun\\w*");
        Matcher sunMatcher = sun.matcher(cleanText);

        Set<IntPair> sunSpans = new HashSet<>();
        while (sunMatcher.find())
            sunSpans.add(new IntPair(sunMatcher.start(), sunMatcher.end()));


        SentenceSplitter splitter = new SentenceSplitter(new String[] {cleanText});
        Sentence[] sents = splitter.splitAll();
        Sentence s = sents[0];
        LinkedVector words = s.wordSplit();
        for (int i = 0; i < words.size(); ++i) {

            Word firstWord = (Word) words.get(0);
            if ("Sun".equals(firstWord.form)) {
                IntPair tokenCharOffsets = new IntPair(firstWord.start, firstWord.end);

                assertTrue(sunSpans.contains(tokenCharOffsets));
            }
        }

        StatefulTokenizer statefulTokenizer = new StatefulTokenizer();
        Tokenizer.Tokenization tokenInfo = statefulTokenizer.tokenizeTextSpan(cleanText);

        assertEquals(tokenInfo.getCharacterOffsets().length, tokenInfo.getTokens().length);
        for (int i = 0; i < tokenInfo.getTokens().length; ++i) {
            String tok = tokenInfo.getTokens()[i];
            if (tok.equals("Sun")) {
                IntPair tokCharOffsets = tokenInfo.getCharacterOffsets()[i];

                if (!sunSpans.contains(tokCharOffsets)) {
                    String origTextSubstring =
                            cleanText.substring(tokCharOffsets.getFirst(),
                                    tokCharOffsets.getSecond());
                    System.err.println("ERROR: tokenizer has form '" + tok
                            + "', but offsets refer to substring '" + origTextSubstring + "'.");
                }
                assertTrue(sunSpans.contains(tokCharOffsets));
            }
        }

        TextAnnotation statefulTa =
                new TextAnnotation("test", "test", cleanText, tokenInfo.getCharacterOffsets(),
                        tokenInfo.getTokens(), tokenInfo.getSentenceEndTokenIndexes());
        assertNotNull(statefulTa);
    }

    /**
     * Parse an empty string.
     */
    @Test
    public void testEmptyString() {
        Tokenizer tkr = new StatefulTokenizer();
        String text = "";
        Tokenizer.Tokenization tknzn = tkr.tokenizeTextSpan(text);
        assertEquals(tknzn.getTokens().length, 0);
    }

    /**
     * Make sure newline is recognized.
     */
    @Test
    public void testStringWithNewline() {
        Tokenizer tkr = new StatefulTokenizer();
        String text = "this\nsentence";
        Tokenizer.Tokenization tknzn = tkr.tokenizeTextSpan(text);
        assertEquals(tknzn.getTokens().length, 2);
    }
    
<<<<<<< HEAD
    /**
     * Test that splitting on dash works correctly.
     */
=======
>>>>>>> acf9a503
    @Test
    public void testSplitOnDash() {
        Tokenizer tkr = new StatefulTokenizer();
        String text = "IAEA Director-General Mohamed ElBaradei ";
        Tokenizer.Tokenization tknzn = tkr.tokenizeTextSpan(text);
        assertEquals(tknzn.getTokens().length, 6);
    }
    
<<<<<<< HEAD
    /**
     * This can be used to just quickly debug when a sentence produces an error.
     * @param args
     */
    public static void main(String [] args) {
        Tokenizer tkr = new StatefulTokenizer(false);
        String text = "We going to--. ";
        tkr.tokenizeTextSpan(text);
        
        
        /*TextAnnotationBuilder taBldr = new TokenizerTextAnnotationBuilder(new StatefulTokenizer(true));
        Map<String, Annotator> annotators = buildAnnotators(fullRm);
        return isSentencePipeline ? new BasicAnnotatorService(taBldr, annotators, fullRm)
        TextAnnotation basicTextAnnotation = null;
        BasicAnnotatorService bas = new BasicAnnotatorService();
        try {
            basicTextAnnotation = processor.createBasicTextAnnotation("test", "test", text);
        } catch (AnnotatorException e) {
            e.printStackTrace();
            fail(e.getMessage());
        }*/

    }

=======
    @Test
    public void testSplitPeriodEnd() {
        Tokenizer tkr = new StatefulTokenizer(false);
        String text = "You see always, oh we're going to do this, we're going to--. ";
        Tokenizer.Tokenization tknzn = tkr.tokenizeTextSpan(text);
        assertEquals(tknzn.getTokens().length, 17);
        tkr = new StatefulTokenizer(true);
        tknzn = tkr.tokenizeTextSpan(text);
        assertEquals(tknzn.getTokens().length, 18);
    }
>>>>>>> acf9a503
}<|MERGE_RESOLUTION|>--- conflicted
+++ resolved
@@ -40,14 +40,10 @@
  * @author t-redman adapted from original tokenizer tests to test the StatefulTokenizer.
  */
 public class StatefullTokenizerTest {
-<<<<<<< HEAD
     
     /** input test file. */
-=======
->>>>>>> acf9a503
     private static final String INFILE =
             "src/test/resources/edu/illinois/cs/cogcomp/nlp/tokenizer/splitterWhitespaceTest.txt";
-    private static Logger logger = LoggerFactory.getLogger(StatefullTokenizerTest.class);
 
     /**
      * test whether the mapping between character offset and token index is correct.
@@ -287,12 +283,9 @@
         assertEquals(tknzn.getTokens().length, 2);
     }
     
-<<<<<<< HEAD
     /**
      * Test that splitting on dash works correctly.
      */
-=======
->>>>>>> acf9a503
     @Test
     public void testSplitOnDash() {
         Tokenizer tkr = new StatefulTokenizer();
@@ -301,7 +294,6 @@
         assertEquals(tknzn.getTokens().length, 6);
     }
     
-<<<<<<< HEAD
     /**
      * This can be used to just quickly debug when a sentence produces an error.
      * @param args
@@ -326,7 +318,6 @@
 
     }
 
-=======
     @Test
     public void testSplitPeriodEnd() {
         Tokenizer tkr = new StatefulTokenizer(false);
@@ -337,5 +328,4 @@
         tknzn = tkr.tokenizeTextSpan(text);
         assertEquals(tknzn.getTokens().length, 18);
     }
->>>>>>> acf9a503
 }