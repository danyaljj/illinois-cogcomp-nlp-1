package edu.illinois.cs.cogcomp.nlp.lemmatizer;

import edu.illinois.cs.cogcomp.core.io.LineIO;

import java.io.IOException;
import java.util.*;

/**
 * A reader for the WordNet lemma files categorized by PoS.
 *
 * @author Christos Christodoulopoulos
 */
public class WordnetLemmaReader {

    /** Surface-form -> lemma maps to be accessed directly */
    private static Map<String, String> nounLemmas, verbLemmas, adjectiveLemmas, adverbLemmas;

    public WordnetLemmaReader(String wordnetPath) {
<<<<<<< HEAD
        try {
            if (IOUtils.lsResources(WordnetLemmaReader.class, wordnetPath).size() == 0) {
                System.err.println("Wordnet path does not point to a directory.");
                System.exit(-1);
            }
        } catch (URISyntaxException | IOException e) {
            System.err.println("Error while trying to access Wordnet.");
            System.exit(-1);
        }

=======
>>>>>>> 12f45ad6
        nounLemmas = new HashMap<>();
        verbLemmas = new HashMap<>();
        adjectiveLemmas = new HashMap<>();
        adverbLemmas = new HashMap<>();

        // Read each file directly
        try {
            List<String> list = LineIO.readFromClasspath(wordnetPath + "/noun.exc");
            for (String wordLemmas : list) {
                String[] wordLemma = wordLemmas.split("\\s+");
                nounLemmas.put(wordLemma[0], wordLemma[1]);
            }

            list = LineIO.readFromClasspath(wordnetPath + "/verb.exc");
            for (String wordLemmas : list) {
                String[] wordLemma = wordLemmas.split("\\s+");
                verbLemmas.put(wordLemma[0], wordLemma[1]);
            }

            list = LineIO.readFromClasspath(wordnetPath + "/adj.exc");
            for (String wordLemmas : list) {
                String[] wordLemma = wordLemmas.split("\\s+");
                adjectiveLemmas.put(wordLemma[0], wordLemma[1]);
            }

            list = LineIO.readFromClasspath(wordnetPath + "/adv.exc");
            for (String wordLemmas : list) {
                String[] wordLemma = wordLemmas.split("\\s+");
                adverbLemmas.put(wordLemma[0], wordLemma[1]);
            }
        } catch (IOException e) {
            e.printStackTrace();
        }
    }

    public String getLemma(String word, String pos) {
        if (pos.startsWith("N"))
            return nounLemmas.get(word);
        if (pos.startsWith("J"))
            return adjectiveLemmas.get(word);
        if (pos.startsWith("V"))
            return verbLemmas.get(word);
        if (pos.startsWith("R"))
            return adverbLemmas.get(word);

        return null;
    }

    public Set<String> getLemmaAllPOS(String word) {
        Set<String> lemmas = new HashSet<>();
        if (nounLemmas.containsKey(word))
            lemmas.add(nounLemmas.get(word));
        if (verbLemmas.containsKey(word))
            lemmas.add(verbLemmas.get(word));
        if (adjectiveLemmas.containsKey(word))
            lemmas.add(adjectiveLemmas.get(word));
        if (adverbLemmas.containsKey(word))
            lemmas.add(adverbLemmas.get(word));
        return lemmas;
    }
}<|MERGE_RESOLUTION|>--- conflicted
+++ resolved
@@ -16,7 +16,6 @@
     private static Map<String, String> nounLemmas, verbLemmas, adjectiveLemmas, adverbLemmas;
 
     public WordnetLemmaReader(String wordnetPath) {
-<<<<<<< HEAD
         try {
             if (IOUtils.lsResources(WordnetLemmaReader.class, wordnetPath).size() == 0) {
                 System.err.println("Wordnet path does not point to a directory.");
@@ -27,8 +26,6 @@
             System.exit(-1);
         }
 
-=======
->>>>>>> 12f45ad6
         nounLemmas = new HashMap<>();
         verbLemmas = new HashMap<>();
         adjectiveLemmas = new HashMap<>();
