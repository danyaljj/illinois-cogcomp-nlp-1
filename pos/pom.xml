--- conflicted
+++ resolved
@@ -24,11 +24,7 @@
         <dependency>
             <groupId>edu.illinois.cs.cogcomp</groupId>
             <artifactId>LBJava-NLP-tools</artifactId>
-<<<<<<< HEAD
             <version>3.0.84</version>
-=======
-            <version>3.0.84-pipeline</version>
->>>>>>> 9db4ea49
         </dependency>
         <!--<dependency>-->
             <!--<groupId>edu.illinois.cs.cogcomp</groupId>-->
