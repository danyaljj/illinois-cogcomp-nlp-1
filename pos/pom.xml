--- conflicted
+++ resolved
@@ -29,11 +29,7 @@
         <dependency>
             <groupId>edu.illinois.cs.cogcomp</groupId>
             <artifactId>illinois-pos-models</artifactId>
-<<<<<<< HEAD
-            <version>3.0.12</version>
-=======
             <version>3.0.13</version>
->>>>>>> 8a35d90e
         </dependency>
     </dependencies>
 
@@ -47,41 +43,6 @@
 
     <build>
         <plugins>
-<<<<<<< HEAD
-            <plugin>
-                <groupId>edu.illinois.cs.cogcomp</groupId>
-                <artifactId>lbjava-maven-plugin</artifactId>
-                <version>2.1</version>
-                <configuration>
-                    <lbjavaInputFileList>
-                        <param>${project.basedir}/src/main/lbj/POSKnown.lbj</param>
-                        <param>${project.basedir}/src/main/lbj/POSUnknown.lbj</param>
-                        <param>${project.basedir}/src/main/lbj/POS.lbj</param>
-                    </lbjavaInputFileList>
-                    <gspFlag>${project.basedir}/src/main/java</gspFlag>
-                    <dFlag>${project.basedir}/target/classes</dFlag>
-                    <sourcepathFlag>${project.basedir}/src/main/java</sourcepathFlag>
-                </configuration>
-<!--                <executions>
-                    <execution>
-                        <id>compiling</id>
-                        <phase>generate-sources</phase>
-                        <goals>
-                            <goal>clean</goal>
-                            <goal>compile</goal>
-                        </goals>
-                    </execution>
-                    <execution>
-                        <id>cleaning</id>
-                        <phase>pre-clean</phase>
-                        <goals>
-                        <goal>clean</goal>
-                        </goals>
-                    </execution>
-                </executions>
--->
-            </plugin>
-=======
             <!--<plugin>-->
                 <!--<groupId>edu.illinois.cs.cogcomp</groupId>-->
                 <!--<artifactId>lbjava-maven-plugin</artifactId>-->
@@ -114,7 +75,6 @@
                     <!--</execution>-->
                 <!--</executions>-->
             <!--</plugin>-->
->>>>>>> 8a35d90e
         </plugins>
     </build>
 
