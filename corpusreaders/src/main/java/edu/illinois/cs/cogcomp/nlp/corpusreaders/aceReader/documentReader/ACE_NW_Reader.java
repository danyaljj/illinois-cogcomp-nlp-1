--- conflicted
+++ resolved
@@ -10,8 +10,6 @@
 import edu.illinois.cs.cogcomp.core.constants.DocumentMetadata;
 import edu.illinois.cs.cogcomp.nlp.corpusreaders.aceReader.Paragraph;
 import edu.illinois.cs.cogcomp.core.datastructures.Pair;
-import org.slf4j.Logger;
-import org.slf4j.LoggerFactory;
 
 import java.util.ArrayList;
 import java.util.HashMap;
@@ -21,14 +19,10 @@
 import java.util.regex.Pattern;
 
 final class ACE_NW_Reader {
-<<<<<<< HEAD
-    private static Logger logger = LoggerFactory.getLogger(ACE_NW_Reader.class);
-=======
 
     /**
      * TODO: make the compiled patterns static fields.
      */
->>>>>>> 61f032d1
     static boolean isDebug = false;
 
     public static Pair<List<Pair<String, Paragraph>>, Map<String, String>> parse(String content,
@@ -86,16 +80,16 @@
 
         if (isDebug) {
             for (int i = 0; i < paragraphs.size(); ++i) {
-                logger.info(paragraphs.get(i).getFirst() + "--> "
+                System.out.println(paragraphs.get(i).getFirst() + "--> "
                         + paragraphs.get(i).getSecond().content);
-                logger.info(content.substring(paragraphs.get(i).getSecond().offset,
+                System.out.println(content.substring(paragraphs.get(i).getSecond().offset,
                         paragraphs.get(i).getSecond().offset
                                 + paragraphs.get(i).getSecond().content.length()));
-                logger.info(contentRemovingTags.substring(
+                System.out.println(contentRemovingTags.substring(
                         paragraphs.get(i).getSecond().offsetFilterTags, paragraphs.get(i)
                                 .getSecond().offsetFilterTags
                                 + paragraphs.get(i).getSecond().content.length()));
-                logger.info("\n");
+                System.out.println();
             }
         }
 
