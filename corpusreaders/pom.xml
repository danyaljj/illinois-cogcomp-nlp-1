<project xmlns:xsi="http://www.w3.org/2001/XMLSchema-instance"
         xmlns="http://maven.apache.org/POM/4.0.0"
         xsi:schemaLocation="http://maven.apache.org/POM/4.0.0 http://maven.apache.org/xsd/maven-4.0.0.xsd">
    <parent>
        <artifactId>illinois-cogcomp-nlp</artifactId>
        <groupId>edu.illinois.cs.cogcomp</groupId>
<<<<<<< HEAD
        <version>3.1.14</version>
=======
        <version>3.1.13</version>
>>>>>>> cee3c061
    </parent>

    <modelVersion>4.0.0</modelVersion>

    <artifactId>illinois-corpusreaders</artifactId>

    <dependencies>
        <dependency>
            <groupId>edu.illinois.cs.cogcomp</groupId>
            <artifactId>illinois-core-utilities</artifactId>
<<<<<<< HEAD
            <version>3.1.14</version>
=======
            <version>3.1.13</version>
>>>>>>> cee3c061
        </dependency>
        <dependency>
            <groupId>edu.illinois.cs.cogcomp</groupId>
            <artifactId>illinois-tokenizer</artifactId>
<<<<<<< HEAD
            <version>3.1.14</version>
=======
            <version>3.1.13</version>
>>>>>>> cee3c061
        </dependency>
        <dependency>
            <groupId>org.slf4j</groupId>
            <artifactId>slf4j-log4j12</artifactId>
            <version>1.7.12</version>
            <optional>true</optional>
        </dependency>
        <dependency>
            <groupId>junit</groupId>
            <artifactId>junit</artifactId>
            <version>4.11</version>
            <scope>test</scope>
        </dependency>
    </dependencies>

    <repositories>
        <repository>
            <id>CogcompSoftware</id>
            <name>CogcompSoftware</name>
            <url>http://cogcomp.cs.illinois.edu/m2repo/</url>
        </repository>
    </repositories>
</project><|MERGE_RESOLUTION|>--- conflicted
+++ resolved
@@ -4,11 +4,7 @@
     <parent>
         <artifactId>illinois-cogcomp-nlp</artifactId>
         <groupId>edu.illinois.cs.cogcomp</groupId>
-<<<<<<< HEAD
-        <version>3.1.14</version>
-=======
         <version>3.1.13</version>
->>>>>>> cee3c061
     </parent>
 
     <modelVersion>4.0.0</modelVersion>
@@ -19,20 +15,12 @@
         <dependency>
             <groupId>edu.illinois.cs.cogcomp</groupId>
             <artifactId>illinois-core-utilities</artifactId>
-<<<<<<< HEAD
-            <version>3.1.14</version>
-=======
             <version>3.1.13</version>
->>>>>>> cee3c061
         </dependency>
         <dependency>
             <groupId>edu.illinois.cs.cogcomp</groupId>
             <artifactId>illinois-tokenizer</artifactId>
-<<<<<<< HEAD
-            <version>3.1.14</version>
-=======
             <version>3.1.13</version>
->>>>>>> cee3c061
         </dependency>
         <dependency>
             <groupId>org.slf4j</groupId>
