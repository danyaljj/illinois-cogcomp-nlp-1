<project xmlns="http://maven.apache.org/POM/4.0.0" xmlns:xsi="http://www.w3.org/2001/XMLSchema-instance"
         xsi:schemaLocation="http://maven.apache.org/POM/4.0.0 http://maven.apache.org/maven-v4_0_0.xsd">

    <modelVersion>4.0.0</modelVersion>
    <groupId>edu.illinois.cs.cogcomp</groupId>
    <artifactId>illinois-srl</artifactId>
    <packaging>jar</packaging>
<<<<<<< HEAD
    <version>5.1.8-christos</version>
=======
    <version>5.1.8</version>
>>>>>>> 298fa23f

    <url>http://cogcomp.cs.illinois.edu</url>

    <properties>
        <project.build.sourceEncoding>UTF-8</project.build.sourceEncoding>
        <project.reporting.outputEncoding>UTF-8</project.reporting.outputEncoding>
<<<<<<< HEAD
        <cogcomp-nlp-version>3.0.11</cogcomp-nlp-version>
=======
        <cogcomp-nlp-version>3.0.9</cogcomp-nlp-version>
>>>>>>> 298fa23f
    </properties>

    <repositories>
        <repository>
            <id>CogcompSoftware</id>
            <name>CogcompSoftware</name>
            <url>http://cogcomp.cs.illinois.edu/m2repo/</url>
        </repository>
    </repositories>

    <dependencies>
        <!-- Include the pre-trained SRL models for running SemanticRoleLabeler -->
        <dependency>
            <groupId>edu.illinois.cs.cogcomp</groupId>
            <artifactId>illinois-srl</artifactId>
            <classifier>models-verb-stanford</classifier>
            <version>5.1.7</version>
        </dependency>
        <dependency>
            <groupId>edu.illinois.cs.cogcomp</groupId>
            <artifactId>illinois-srl</artifactId>
            <classifier>models-nom-stanford</classifier>
            <version>5.1.7</version>
        </dependency>

        <!--The Illinois pipeline can be used instead -->
        <dependency>
            <groupId>edu.illinois.cs.cogcomp</groupId>
            <artifactId>illinois-nlp-pipeline</artifactId>
            <version>0.1.14</version>
        </dependency>

        <!-- The following 3 projects are now developed under illinois-cogcomp-nlp -->
        <dependency>
            <groupId>edu.illinois.cs.cogcomp</groupId>
            <artifactId>illinois-core-utilities</artifactId>
            <version>${cogcomp-nlp-version}</version>
        </dependency>

        <dependency>
            <groupId>edu.illinois.cs.cogcomp</groupId>
            <artifactId>illinois-curator</artifactId>
            <version>${cogcomp-nlp-version}</version>
        </dependency>

        <dependency>
            <groupId>edu.illinois.cs.cogcomp</groupId>
            <artifactId>illinois-edison</artifactId>
            <version>${cogcomp-nlp-version}</version>
        </dependency>

        <dependency>
            <groupId>com.gurobi</groupId>
            <artifactId>gurobi</artifactId>
            <version>6.5</version>
            <optional>true</optional>
        </dependency>

        <dependency>
            <groupId>edu.illinois.cs.cogcomp</groupId>
            <artifactId>illinois-common-resources</artifactId>
            <classifier>illinoisSRL</classifier>
            <version>1.4</version>
        </dependency>

        <dependency>
            <groupId>edu.illinois.cs.cogcomp</groupId>
            <artifactId>illinois-sl</artifactId>
            <version>1.3.1</version>
        </dependency>

        <dependency>
            <groupId>commons-lang</groupId>
            <artifactId>commons-lang</artifactId>
            <version>2.6</version>
        </dependency>

        <dependency>
            <groupId>com.h2database</groupId>
            <artifactId>h2</artifactId>
            <version>1.4.190</version>
        </dependency>

        <dependency>
            <groupId>edu.illinois.cs.cogcomp</groupId>
            <artifactId>inference</artifactId>
            <version>0.4.2</version>
        </dependency>

        <dependency>
            <groupId>org.tartarus</groupId>
            <artifactId>snowball</artifactId>
            <version>1.0</version>
        </dependency>
    </dependencies>


    <build>
        <plugins>
            <plugin>
                <groupId>org.apache.maven.plugins</groupId>
                <artifactId>maven-compiler-plugin</artifactId>
                <version>2.0.2</version>
                <configuration>
                    <source>1.7</source>
                    <target>1.7</target>
                </configuration>
            </plugin>
            <plugin>
                <groupId>org.apache.maven.plugins</groupId>
                <artifactId>maven-source-plugin</artifactId>
                <version>2.1.2</version>
                <executions>
                    <execution>
                        <id>attach-sources</id>
                        <goals>
                            <goal>jar</goal>
                        </goals>
                    </execution>
                </executions>
            </plugin>
        </plugins>
        <resources>
            <resource>
                <directory>src/main/resources</directory>
            </resource>
        </resources>
        <extensions>
            <extension>
                <groupId>org.apache.maven.wagon</groupId>
                <artifactId>wagon-ssh</artifactId>
                <version>2.4</version>
            </extension>
        </extensions>
    </build>

    <reporting>
        <excludeDefaults>true</excludeDefaults>
        <plugins>
            <plugin>
                <groupId>org.apache.maven.plugins</groupId>
                <artifactId>maven-javadoc-plugin</artifactId>
                <version>2.10.3</version>
            </plugin>
        </plugins>
    </reporting>

    <distributionManagement>
        <repository>
            <id>CogcompSoftware</id>
            <name>CogcompSoftware</name>
            <url>scp://bilbo.cs.illinois.edu:/mounts/bilbo/disks/0/www/cogcomp/html/m2repo</url>
        </repository>
        <site>
            <id>CogcompSoftwareDoc</id>
            <url>scp://bilbo.cs.illinois.edu:/mounts/bilbo/disks/0/www/cogcomp/html/software/doc/${project.artifactId}</url>
        </site>
    </distributionManagement>

</project><|MERGE_RESOLUTION|>--- conflicted
+++ resolved
@@ -5,22 +5,14 @@
     <groupId>edu.illinois.cs.cogcomp</groupId>
     <artifactId>illinois-srl</artifactId>
     <packaging>jar</packaging>
-<<<<<<< HEAD
-    <version>5.1.8-christos</version>
-=======
     <version>5.1.8</version>
->>>>>>> 298fa23f
 
     <url>http://cogcomp.cs.illinois.edu</url>
 
     <properties>
         <project.build.sourceEncoding>UTF-8</project.build.sourceEncoding>
         <project.reporting.outputEncoding>UTF-8</project.reporting.outputEncoding>
-<<<<<<< HEAD
         <cogcomp-nlp-version>3.0.11</cogcomp-nlp-version>
-=======
-        <cogcomp-nlp-version>3.0.9</cogcomp-nlp-version>
->>>>>>> 298fa23f
     </properties>
 
     <repositories>
