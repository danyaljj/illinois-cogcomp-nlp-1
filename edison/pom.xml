--- conflicted
+++ resolved
@@ -16,14 +16,12 @@
             <groupId>edu.illinois.cs.cogcomp</groupId>
             <artifactId>illinois-core-utilities</artifactId>
             <version>3.0.41</version>
-<<<<<<< HEAD
         </dependency>
         <dependency>
             <groupId>edu.illinois.cs.cogcomp</groupId>
             <artifactId>illinois-common-resources</artifactId>
             <version>1.3</version>
-=======
->>>>>>> 8dcccc47
+<scope>test</scope>
         </dependency>
         <dependency>
             <groupId>edu.illinois.cs.cogcomp</groupId>
@@ -54,7 +52,6 @@
             <version>1.0</version>
         </dependency>
         <dependency>
-<<<<<<< HEAD
             <groupId>org.slf4j</groupId>
             <artifactId>slf4j-api</artifactId>
             <version>1.7.12</version>
@@ -65,14 +62,6 @@
             <artifactId>slf4j-log4j12</artifactId>
             <version>1.7.12</version>
             <optional>true</optional>
-        </dependency>
-        <dependency>
-=======
->>>>>>> 8dcccc47
-            <groupId>edu.illinois.cs.cogcomp</groupId>
-            <artifactId>illinois-common-resources</artifactId>
-            <version>1.3</version>
-            <scope>test</scope>
         </dependency>
     </dependencies>
 
