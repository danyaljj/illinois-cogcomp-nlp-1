/**
 * This software is released under the University of Illinois/Research and Academic Use License. See
 * the LICENSE file in the root folder for details. Copyright (c) 2016
 *
 * Developed by: The Cognitive Computation Group University of Illinois at Urbana-Champaign
 * http://cogcomp.cs.illinois.edu/
 */
package edu.illinois.cs.cogcomp.edison.features.lrec;

import edu.illinois.cs.cogcomp.core.datastructures.ViewNames;
import edu.illinois.cs.cogcomp.core.datastructures.textannotation.View;
import edu.illinois.cs.cogcomp.core.datastructures.textannotation.Constituent;
import edu.illinois.cs.cogcomp.core.datastructures.textannotation.Queries;
import edu.illinois.cs.cogcomp.core.datastructures.textannotation.SpanLabelView;
import edu.illinois.cs.cogcomp.core.datastructures.textannotation.TextAnnotation;
import edu.illinois.cs.cogcomp.edison.features.DiscreteFeature;
import edu.illinois.cs.cogcomp.edison.features.Feature;
import edu.illinois.cs.cogcomp.edison.features.FeatureExtractor;
import edu.illinois.cs.cogcomp.edison.features.RealFeature;
import edu.illinois.cs.cogcomp.edison.features.helpers.SpanLabelsHelper;
import edu.illinois.cs.cogcomp.edison.utilities.EdisonException;
import org.slf4j.Logger;
import org.slf4j.LoggerFactory;

import java.util.*;

/**
 *
 * @author Paul Vijayakumar, Mazin Bokhari
 *
 */
public class ChunkWindowThreeBefore implements FeatureExtractor {
    private static Logger logger = LoggerFactory.getLogger(ChunkWindowThreeBefore.class);

    public static View SHALLOW_PARSE, TOKENS;

    private final String viewName;

    public ChunkWindowThreeBefore(String viewName) {
        this.viewName = viewName;
    }

    public List<Constituent> getwordskfrom(View TOKENS, int startspan, int endspan, int k) {

        // This assumes that span is only representing a token
        if (k == 0) {

            return TOKENS.getConstituentsCoveringSpan(startspan, endspan);

        } else if (k < 0) {

            int kprevindex = startspan + k;

            // Checking the token index specified by kprevindex is
            // valid (i.e. non-negative)

            if (kprevindex < 0) {
                kprevindex = 0;
            }

            return TOKENS.getConstituentsCoveringSpan(kprevindex, startspan);

        } else {

            int knextindex = endspan + k;

            // Checking the token index specified by kprevindex is
            // valid (i.e. non-negative)

            if (knextindex > TOKENS.getEndSpan()) {
                knextindex = TOKENS.getEndSpan();
            }

            return TOKENS.getConstituentsCoveringSpan(endspan, knextindex);

        }
    }

    @Override
    /**
     * This feature extractor assumes that the TOKEN View and the SHALLOW_PARSE View have been
     * generated in the Constituents TextAnnotation. It will generate discrete features from
     * the chunk labels of the previous two tokens.
     *
     **/
    public Set<Feature> getFeatures(Constituent c) throws EdisonException {
        String classifier = "ChunkWindowThreeBefore";

        TextAnnotation ta = c.getTextAnnotation();

        TOKENS = ta.getView(ViewNames.TOKENS);
        SHALLOW_PARSE = ta.getView(ViewNames.SHALLOW_PARSE);

        // We can assume that the constituent in this case is a Word(Token) described by the LBJ
        // chunk definition
        int startspan = c.getStartSpan();
        int endspan = c.getEndSpan();

        // All our constituents are words(tokens)
        int k = -2; // two words before
        List<Constituent> wordstwobefore = getwordskfrom(TOKENS, startspan, endspan, k);

        String[] labels = new String[2];

        Set<Feature> result = new LinkedHashSet<Feature>();

        int i = 0;

        if (wordstwobefore.size() == 0) {
            return result;
        }

        for (Constituent token : wordstwobefore) {

            // Should only be one POS tag for each token
            List<String> Chunk_label =
                    SHALLOW_PARSE.getLabelsCoveringSpan(token.getStartSpan(), token.getEndSpan());

            if (Chunk_label.size() != 1) {
<<<<<<< HEAD
                logger.info("Error token has more than one POS tag or Chunk Label.");
=======
                logger.warn("Error token has more than one POS tag or Chunk Label.");
>>>>>>> 2ca37ee8
            }

            labels[i] = Chunk_label.get(0);
            String __value = "(" + labels[i] + ")";
            String __id = classifier + ":" + (i++);
            result.add(new DiscreteFeature(__id + __value));
        }

        return result;
    }

    @Override
    public String getName() {
        return "#path#" + viewName;
    }
}<|MERGE_RESOLUTION|>--- conflicted
+++ resolved
@@ -117,11 +117,7 @@
                     SHALLOW_PARSE.getLabelsCoveringSpan(token.getStartSpan(), token.getEndSpan());
 
             if (Chunk_label.size() != 1) {
-<<<<<<< HEAD
-                logger.info("Error token has more than one POS tag or Chunk Label.");
-=======
                 logger.warn("Error token has more than one POS tag or Chunk Label.");
->>>>>>> 2ca37ee8
             }
 
             labels[i] = Chunk_label.get(0);
