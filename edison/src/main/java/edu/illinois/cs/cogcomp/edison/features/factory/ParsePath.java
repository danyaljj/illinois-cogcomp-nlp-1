--- conflicted
+++ resolved
@@ -66,18 +66,12 @@
 
     @Override
     public Set<Feature> getFeatures(Constituent c) throws EdisonException {
-
         TextAnnotation ta = c.getTextAnnotation();
         TreeView parse = (TreeView) ta.getView(parseViewName);
-<<<<<<< HEAD
-=======
-        Constituent cEquivalentInParseView =
-                parse.getConstituentsCoveringToken(c.getStartSpan()).get(0);
->>>>>>> d62d0fd1
         Set<Feature> features = new LinkedHashSet<>();
         List<Relation> incomingRelations = c.getIncomingRelations();
 
-        if (incomingRelations.size() > 0) {
+        if(incomingRelations.size() > 0) {
             Constituent c1, c2;
             try {
                 c1 = parse.getParsePhrase(incomingRelations.get(0).getSource());
