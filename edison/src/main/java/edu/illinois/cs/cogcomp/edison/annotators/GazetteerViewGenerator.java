/**
 * This software is released under the University of Illinois/Research and Academic Use License. See
 * the LICENSE file in the root folder for details. Copyright (c) 2016
 *
 * Developed by: The Cognitive Computation Group University of Illinois at Urbana-Champaign
 * http://cogcomp.cs.illinois.edu/
 */
package edu.illinois.cs.cogcomp.edison.annotators;

import edu.illinois.cs.cogcomp.annotation.Annotator;
import edu.illinois.cs.cogcomp.annotation.AnnotatorException;
import edu.illinois.cs.cogcomp.core.datastructures.IntPair;
import edu.illinois.cs.cogcomp.core.datastructures.Pair;
import edu.illinois.cs.cogcomp.core.datastructures.ViewNames;
import edu.illinois.cs.cogcomp.core.datastructures.textannotation.*;
import edu.illinois.cs.cogcomp.core.io.IOUtils;
import edu.illinois.cs.cogcomp.core.transformers.Predicate;
import edu.illinois.cs.cogcomp.core.utilities.StringUtils;
import edu.illinois.cs.cogcomp.core.utilities.configuration.ResourceManager;
import edu.illinois.cs.cogcomp.edison.features.helpers.WordHelpers;
import edu.illinois.cs.cogcomp.edison.utilities.EdisonException;
import edu.illinois.cs.cogcomp.annotation.BasicTextAnnotationBuilder;
import edu.illinois.cs.cogcomp.nlp.utilities.POSUtils;
import edu.illinois.cs.cogcomp.nlp.utilities.ParseTreeProperties;
import edu.illinois.cs.cogcomp.nlp.utilities.SentenceUtils;
import gnu.trove.list.array.TIntArrayList;
import gnu.trove.map.hash.TIntObjectHashMap;
import org.slf4j.Logger;
import org.slf4j.LoggerFactory;

import java.io.BufferedReader;
import java.io.IOException;
import java.io.InputStream;
import java.io.InputStreamReader;
import java.net.URISyntaxException;
import java.net.URL;
import java.util.*;
import java.util.zip.GZIPInputStream;

/**
 * Use SimpleGazetteerAnnotator instead
 * Use this class to create a gazetteer view for your text.
 *
 * Use this in combination with cogcomp-common-resources, and pass in
 * 'resources/gazetteers/gazetteers' as the directory (note the lack of a trailing slash -- this is
 * important!)
 *
 *
 * @author Vivek Srikumar
 */
@Deprecated
public class GazetteerViewGenerator extends Annotator {
    public static final GazetteerViewGenerator gazetteersInstance, cbcInstance;
    private static final Logger logger = LoggerFactory.getLogger(GazetteerViewGenerator.class);
    private static final String PEOPLE_FAMOUS = "People.Famous";
    private static final String STATES = "Locations.States";
    private static final String MAN_MADE_OBJECT = "ManMadeObjects";
    private static final String ART_WORK = "ArtWork";
    private static final String FILMS = "Films";
    private static final String CLOTHES = "Clothes";
    private static final Set<String> PEOPLE;

    static {
        try {
            PEOPLE =
                    getSet("People", "People.Famous", "People.FirstNames", "People.Gender.Female",
                            "People.Gender.Male", "People.Politicians", "People.Politicians.US",
                            "People.Politicians.US.Presidents",
                            "People.Politicians.US.VicePresidents");

            gazetteersInstance =
                    new GazetteerViewGenerator("resources/gazetteers/gazetteers",
                            ViewNames.GAZETTEER + "Gazetteers");

            GazetteerViewGenerator.addGazetteerFilters(gazetteersInstance);

            cbcInstance =
                    new GazetteerViewGenerator("resources/cbcData/lists", ViewNames.GAZETTEER
                            + "CBC");

        } catch (Exception e) {
            throw new RuntimeException(e);
        }
    }

    private final List<int[]> lengths;
    private final List<Predicate<Pair<Constituent, SpanLabelView>>> gazetteerFilters;
    private final String viewName;
    private List<String> names;
    private List<int[]> patterns;
    private int maxLength;
    private String directory;

    private boolean gzip;

    private boolean loaded;

    private Set<String> ignore;

    public GazetteerViewGenerator(String directory, String viewName) throws Exception {
        this(directory, true, viewName);
    }

    public GazetteerViewGenerator(String directory, boolean gzip, String viewName) throws Exception {
        super(viewName, new String[] {});
        this.directory = directory;
        this.gzip = gzip;
        this.viewName = viewName;

        // this.gazetteers = new HashMap<String, List<String>>();
        this.names = new ArrayList<>();
        this.patterns = new ArrayList<>();
        this.lengths = new ArrayList<>();

        this.gazetteerFilters = new ArrayList<>();

        this.loaded = false;

        this.ignore = new LinkedHashSet<>();

    }

    @SuppressWarnings("serial")
    private static Predicate<Pair<Constituent, SpanLabelView>> getPOSFilter(
            final Set<String> types, final Set<String> p) {
        return new Predicate<Pair<Constituent, SpanLabelView>>() {

            @Override
            public Boolean transform(Pair<Constituent, SpanLabelView> input) {
                Constituent c = input.getFirst();
                TextAnnotation ta = c.getTextAnnotation();
                if (!ta.hasView(ViewNames.POS))
                    return true;

                if (types != null && !types.contains(c.getLabel()))
                    return true;

                if (c.size() == 1) {

                    int startSpan = c.getStartSpan();
                    String pos = WordHelpers.getPOS(ta, startSpan);

                    if (p.contains(pos))
                        return false;
                }

                return true;
            }
        };
    }

    @SuppressWarnings("serial")
    public static void addGazetteerFilters(GazetteerViewGenerator gazetteers) {
        // the last word of clothes should be an noun

        gazetteers.addFilter(new Predicate<Pair<Constituent, SpanLabelView>>() {
            @Override
            public Boolean transform(Pair<Constituent, SpanLabelView> input) {

                if (!input.getFirst().getLabel().equals(CLOTHES))
                    return true;

                TextAnnotation ta = input.getFirst().getTextAnnotation();
                int last = input.getFirst().getEndSpan() - 1;

                return !ta.hasView(ViewNames.POS)
                        || POSUtils.isPOSNoun(WordHelpers.getPOS(ta, last));
            }
        });

        // film names, art work names, and famous people should be an NP in the
        // parse tree.
        gazetteers.addFilter(getNPFilter(getSet(FILMS, ART_WORK, PEOPLE_FAMOUS)));

        Predicate<Pair<Constituent, SpanLabelView>> prepFilter =
                getPOSFilter(getSet(FILMS, ART_WORK), getSet("IN", "TO", "PRP", "PRP$"));

        gazetteers.addFilter(prepFilter);

        // gazetteers.addFilter(getPOSFilter(getSet(LOCATIONS), getSet("IN")));

        gazetteers.addFilter(getPOSFilter(getSet(STATES), getSet("IN", "CC")));

        // the following should be filtered:
        // 1. Temporal labels that are contained in people
        // 2. any People label that are contained in art work
        // 3. any People that are contained in man-made-objects
        // 4. Any man made objects that are contained in people

        gazetteers.addFilter(containedInSetFilter(getSet("Temporal", MAN_MADE_OBJECT), PEOPLE));

        gazetteers.addFilter(containedInSetFilter(
                PEOPLE,
                getSet(ART_WORK, MAN_MADE_OBJECT, "Organizations", "Organizations.Terrorist",
                        "Temporal")));

        // Nothing can be a verb
        gazetteers.addFilter(getPOSFilter(null, getSet("VBD", "VBG", "VB", "VBP")));
    }

    private static Set<String> getSet(String... strings) {
        return new LinkedHashSet<>(Arrays.asList(strings));
    }

    private static Predicate<Pair<Constituent, SpanLabelView>> getNPFilter(final Set<String> types) {
        @SuppressWarnings("serial")
        Predicate<Pair<Constituent, SpanLabelView>> npFilter =
                new Predicate<Pair<Constituent, SpanLabelView>>() {

                    @Override
                    public Boolean transform(Pair<Constituent, SpanLabelView> input) {

                        if (!types.contains(input.getFirst().getLabel()))
                            return true;

                        Constituent c = input.getFirst();
                        TextAnnotation ta = c.getTextAnnotation();

                        TreeView parse;
                        if (ta.hasView(ViewNames.PARSE_CHARNIAK))
                            parse = (TreeView) ta.getView(ViewNames.PARSE_CHARNIAK);
                        else if (ta.hasView(ViewNames.PARSE_BERKELEY))
                            parse = (TreeView) ta.getView(ViewNames.PARSE_BERKELEY);
                        else if (ta.hasView(ViewNames.PARSE_STANFORD))
                            parse = (TreeView) ta.getView(ViewNames.PARSE_STANFORD);
                        else
                            return true;

                        boolean foundNP = false;
                        for (Constituent parseConstituent : parse.where(Queries
                                .sameSpanAsConstituent(c))) {
                            if (ParseTreeProperties.isNonTerminalNoun(parseConstituent.getLabel())) {
                                foundNP = true;
                                break;
                            }
                        }

                        // do not include
                        return foundNP;
                    }
                };
        return npFilter;
    }

    @SuppressWarnings("serial")
    private static Predicate<Pair<Constituent, SpanLabelView>> containedInSetFilter(
            final Set<String> typesToFilter, final Set<String> otherSet) {

        assert typesToFilter != null;
        assert otherSet != null;

        return new Predicate<Pair<Constituent, SpanLabelView>>() {

            @Override
            public Boolean transform(Pair<Constituent, SpanLabelView> input) {
                Constituent candidate = input.getFirst();
                SpanLabelView view = input.getSecond();

                assert candidate != null;

                if (!typesToFilter.contains(candidate.getLabel()))
                    return true;

                for (Constituent c : view.where(Queries.containsConstituent(candidate))) {

                    if (c == candidate)
                        continue;

                    if (otherSet.contains(c.getLabel())) {

                        return false;
                    }
                }

                return true;
            }
        };
    }

    public static void main(String[] args) throws EdisonException, AnnotatorException {
        gazetteersInstance.ignoreGazetteer("Weapons.gz");
        gazetteersInstance.ignoreGazetteer("Weapons.Missile.gz");

        List<String[]> sentences =
                Arrays.asList("I live in Chicago , Illinois .".split("\\s+"),
                        "I met George Bush .".split("\\s+"));
        TextAnnotation ta = BasicTextAnnotationBuilder.createTextAnnotationFromTokens(sentences);

        ta.addView(gazetteersInstance);

<<<<<<< HEAD
        logger.info(ta.toString());

        logger.info(ta.getView(gazetteersInstance.getViewName()).toString());
=======
        System.out.println(ta.toString());

        System.out.println(ta.getView(gazetteersInstance.getViewName()).toString());
>>>>>>> 2ca37ee8
    }

    private void lazyLoadGazetteers(String directory, boolean gzip) throws URISyntaxException,
            IOException {
        logger.info("Loading all gazetteers from {}", directory);

        for (URL url : IOUtils.lsResources(GazetteerViewGenerator.class, directory)) {
            String file = IOUtils.getFileName(url.getPath());

            // ignore any dot files
            if (file.startsWith("."))
                continue;

            if (ignore.contains(file))
                continue;

            int max = -1;

            TIntArrayList list = new TIntArrayList();
            TIntArrayList lenList = new TIntArrayList();

            this.names.add(file);

            logger.debug("Loading {} from {}", file, url.getPath());

            InputStream stream = url.openStream();
            if (gzip)
                stream = new GZIPInputStream(stream);

            BufferedReader reader = new BufferedReader(new InputStreamReader(stream));

            String line;
            while ((line = reader.readLine()) != null) {

                line = StringUtils.normalizeUnicodeDiacritics(line);

                line = line.replaceAll("&amp;", "&");

                line = line.replaceAll("'", " '");
                line = line.replaceAll(",", " ,");
                line = line.replaceAll(";", " ;");
                line = line.replaceAll("\\s+", " ");

                line = line.trim();

                list.add(line.hashCode());

                int len = line.split("\\s+").length;

                lenList.add(len);

                if (len > max)
                    max = len;
            }

            this.patterns.add(list.toArray());
            this.lengths.add(lenList.toArray());

            this.maxLength = Math.max(max, this.maxLength);

            reader.close();

            logger.debug("Found {} elements of type {}", list.size(), file);
        }

        this.loaded = true;
        logger.info("Finished loading  {} gazetteers from {}", names.size(), directory);
    }

    /**
     * Add a filter for the labels. Only constituents that pass *ALL* filters will be added to the
     * view.
     */
    public void addFilter(Predicate<Pair<Constituent, SpanLabelView>> filter) {
        this.gazetteerFilters.add(filter);
    }

    /**
     * Adds a label to the set of gazetteers to be ignored. Use this to speed up the process of
     * adding the view.
     */
    public void ignoreGazetteer(String label) {
        this.ignore.add(label);
    }

    /**
     * Returns the names of all the gazetteers known to this view generator.
     */
    public List<String> getGazetteerNames() {
        return Collections.unmodifiableList(names);

    }

    /**
     * noop. Uses own lazy initialization.
     *
     * @param rm configuration parameters
     */
    @Override
    public void initialize(ResourceManager rm) {}

    @Override
    public void addView(TextAnnotation ta) {

        if (!this.loaded) {
            synchronized (this) {
                if (!this.loaded) {
                    try {
                        lazyLoadGazetteers(directory, gzip);
                    } catch (Exception e) {
                        throw new RuntimeException(e);
                    }
                }
            }
        }

        SpanLabelView view = new SpanLabelView(ViewNames.GAZETTEER, "Gazetteers", ta, 1.0, true);

        TIntObjectHashMap<ArrayList<IntPair>> allSpans = hashAllSpans(ta);

        for (int i = 0; i < names.size(); i++) {
            String label = names.get(i);
            if (!this.ignore.contains(label)) {
                addView(label, i, view, allSpans);
            }
        }

        SpanLabelView newView = new SpanLabelView(ViewNames.GAZETTEER, "Gazetteers", ta, 1.0, true);

        for (Constituent c : view) {
            Pair<Constituent, SpanLabelView> input = new Pair<>(c, view);

            boolean allow = true;
            for (Predicate<Pair<Constituent, SpanLabelView>> filter : this.gazetteerFilters) {
                if (!filter.transform(input)) {
                    allow = false;
                    logger.debug("Not labeling constituent {} as {} because it failed a filter", c,
                            c.getLabel());
                    break;
                }
            }

            if (allow)
                newView.addSpanLabel(c.getStartSpan(), c.getEndSpan(), c.getLabel(),
                        c.getConstituentScore());
        }

        ta.addView(getViewName(), newView);
    }

    @Override
    public String[] getRequiredViews() {
        return new String[0];
    }

    private TIntObjectHashMap<ArrayList<IntPair>> hashAllSpans(TextAnnotation ta) {
        TIntObjectHashMap<ArrayList<IntPair>> allSpans = new TIntObjectHashMap<>();

        for (int start = 0; start < ta.size() - 1; start++) {

            int last = Math.min(ta.size(), start + maxLength);

            StringBuilder sb = new StringBuilder();

            for (int end = start; end < last; end++) {

                String token = ta.getToken(end);

                token = token.replaceAll("``", "\"").replaceAll("''", "\"");
                token = SentenceUtils.convertFromPTBBrackets(token);

                sb.append(token).append(" ");

                int hash = sb.toString().trim().hashCode();

                if (!allSpans.containsKey(hash))
                    allSpans.put(hash, new ArrayList<IntPair>());
                List<IntPair> object = allSpans.get(hash);
                object.add(new IntPair(start, end + 1));
            }
        }

        return allSpans;
    }

    private void addView(String label, int labelId, SpanLabelView view,
            TIntObjectHashMap<ArrayList<IntPair>> allSpans) {
        logger.debug("Adding gazetteer {}", label);

        List<IntPair> matches = new ArrayList<>();

        int[] pattern = this.patterns.get(labelId);
        int[] len = this.lengths.get(labelId);

        for (int i = 0; i < pattern.length; i++) {
            int hashCode = pattern[i];
            int length = len[i];

            if (allSpans.containsKey(hashCode)) {
                List<IntPair> list = allSpans.get(hashCode);

                for (IntPair pair : list) {
                    if (pair.getSecond() - pair.getFirst() == length)
                        matches.add(pair);
                }

            }
        }
        Set<IntPair> added = new LinkedHashSet<>();
        for (IntPair p : matches) {

            // don't add nested constituents of the same type
            boolean foundContainer = false;
            for (IntPair p1 : added) {
                if (p1 == p)
                    continue;

                if (p1.getFirst() <= p.getFirst() && p1.getSecond() >= p.getSecond()) {
                    foundContainer = true;
                    break;
                }
            }

            if (!foundContainer) {
                view.addSpanLabel(p.getFirst(), p.getSecond(), label, 1.0);
                added.add(p);
            }
        }

    }
}<|MERGE_RESOLUTION|>--- conflicted
+++ resolved
@@ -288,15 +288,9 @@
 
         ta.addView(gazetteersInstance);
 
-<<<<<<< HEAD
-        logger.info(ta.toString());
-
-        logger.info(ta.getView(gazetteersInstance.getViewName()).toString());
-=======
         System.out.println(ta.toString());
 
         System.out.println(ta.getView(gazetteersInstance.getViewName()).toString());
->>>>>>> 2ca37ee8
     }
 
     private void lazyLoadGazetteers(String directory, boolean gzip) throws URISyntaxException,
