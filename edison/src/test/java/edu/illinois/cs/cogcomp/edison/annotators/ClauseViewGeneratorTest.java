--- conflicted
+++ resolved
@@ -15,19 +15,15 @@
 import edu.illinois.cs.cogcomp.core.datastructures.trees.Tree;
 import edu.illinois.cs.cogcomp.core.datastructures.trees.TreeParserFactory;
 import junit.framework.TestCase;
-<<<<<<< HEAD
 import org.slf4j.Logger;
 import org.slf4j.LoggerFactory;
-
-public class ClauseViewGeneratorTest extends TestCase {
-    private static Logger logger = LoggerFactory.getLogger(ClauseViewGeneratorTest.class);
-=======
 import org.junit.Test;
 
 import static org.junit.Assert.fail;
->>>>>>> 53778878
 
 public class ClauseViewGeneratorTest {
+
+    private static Logger logger = LoggerFactory.getLogger(ClauseViewGeneratorTest.class);
 
 //    public void setUp() throws Exception {
 //        super.setUp();
