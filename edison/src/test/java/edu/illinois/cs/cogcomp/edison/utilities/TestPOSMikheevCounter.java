/**
 * This software is released under the University of Illinois/Research and Academic Use License. See
 * the LICENSE file in the root folder for details. Copyright (c) 2016
 *
 * Developed by: The Cognitive Computation Group University of Illinois at Urbana-Champaign
 * http://cogcomp.cs.illinois.edu/
 */
package edu.illinois.cs.cogcomp.edison.utilities;

import java.io.BufferedWriter;
import java.io.File;
import java.io.FileWriter;
import java.io.IOException;
import java.util.HashMap;
import java.util.TreeMap;

import edu.illinois.cs.cogcomp.edison.features.helpers.TestPosHelper;
import junit.framework.TestCase;
<<<<<<< HEAD
import org.slf4j.Logger;
import org.slf4j.LoggerFactory;

public class TestPOSMikheevCounter extends TestCase {
    private static Logger logger = LoggerFactory.getLogger(TestPOSMikheevCounter.class);
=======
import org.junit.Test;

public class TestPOSMikheevCounter {
>>>>>>> 53778878

    @Test
    public final void test() throws Exception {

        POSMikheevCounter posMikheev = new POSMikheevCounter("posMikheev");
        posMikheev.buildTable(TestPosHelper.corpus);

        HashMap<String, HashMap<String, TreeMap<String, Integer>>> tables = new HashMap<>();
        tables.put("firstCapitalized", posMikheev.firstCapitalized);
        tables.put("notFirstCapitalized", posMikheev.notFirstCapitalized);
        tables.put("table", posMikheev.table);

        String str = "Test Corpus: section0.br\n" + "\n";
        for (String tableName : tables.keySet()) {
            str += tableName + "\n";
            HashMap<String, TreeMap<String, Integer>> table = tables.get(tableName);

            for (String form : table.keySet()) {
                str += "		" + form + ": \n";
                TreeMap<String, Integer> posSet = table.get(form);

                for (String pos : posSet.keySet()) {
                    str += "			" + pos + ": " + posSet.get(pos) + "\n";
                }
            }
            str += "\n";

        }

        logger.info(str);

        try {
            File file = new File("src/test/resources/outputFiles/TestMikheevCounterOutput");

            if (!file.exists()) {
                file.createNewFile();
            }

            FileWriter fw = new FileWriter(file.getAbsoluteFile());
            BufferedWriter bw = new BufferedWriter(fw);
            bw.write(str);
            bw.close();

        } catch (IOException e) {
            e.printStackTrace();
        }

    }
}<|MERGE_RESOLUTION|>--- conflicted
+++ resolved
@@ -16,17 +16,12 @@
 
 import edu.illinois.cs.cogcomp.edison.features.helpers.TestPosHelper;
 import junit.framework.TestCase;
-<<<<<<< HEAD
 import org.slf4j.Logger;
 import org.slf4j.LoggerFactory;
-
-public class TestPOSMikheevCounter extends TestCase {
-    private static Logger logger = LoggerFactory.getLogger(TestPOSMikheevCounter.class);
-=======
 import org.junit.Test;
 
 public class TestPOSMikheevCounter {
->>>>>>> 53778878
+    private static Logger logger = LoggerFactory.getLogger(TestPOSMikheevCounter.class);
 
     @Test
     public final void test() throws Exception {
