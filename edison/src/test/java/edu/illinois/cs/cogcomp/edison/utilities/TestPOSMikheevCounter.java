--- conflicted
+++ resolved
@@ -11,59 +11,6 @@
 import junit.framework.TestCase;
 
 public class TestPOSMikheevCounter extends TestCase {
-<<<<<<< HEAD
-
-    public final void test() throws Exception {
-        String prefix = Constant.prefix;
-        String fileName = prefix + Constant.POSCorpus + Constant.POSCorpus01;
-
-        POSMikheevCounter posMikheev = new POSMikheevCounter("posMikheev");
-        posMikheev.buildTable(fileName);
-
-        HashMap<String, HashMap<String, TreeMap<String, Integer>>> tables = new HashMap<>();
-        tables.put("firstCapitalized", posMikheev.firstCapitalized);
-        tables.put("notFirstCapitalized", posMikheev.notFirstCapitalized);
-        tables.put("table", posMikheev.table);
-
-        String str = "Test Corpus: section0.br\n" + "\n";
-        for (String tableName : tables.keySet()) {
-            str += tableName + "\n";
-            HashMap<String, TreeMap<String, Integer>> table = tables.get(tableName);
-
-            for (String form : table.keySet()) {
-                str += "		" + form + ": \n";
-                TreeMap<String, Integer> posSet = table.get(form);
-
-                for (String pos : posSet.keySet()) {
-                    str += "			" + pos + ": " + posSet.get(pos) + "\n";
-                }
-            }
-            str += "\n";
-
-        }
-
-        System.out.println(str);
-
-        try {
-            File file =
-                    new File(prefix + Constant.testResources
-                            + "\\outputFiles\\TestMikheevCounterOutput");
-
-            if (!file.exists()) {
-                file.createNewFile();
-            }
-
-            FileWriter fw = new FileWriter(file.getAbsoluteFile());
-            BufferedWriter bw = new BufferedWriter(fw);
-            bw.write(str);
-            bw.close();
-
-        } catch (IOException e) {
-            e.printStackTrace();
-        }
-
-    }
-=======
 	
 	public final void test()throws Exception{
 
@@ -112,5 +59,4 @@
 		}
 	
 	}
->>>>>>> 089578fe
 }