/**
 * This software is released under the University of Illinois/Research and Academic Use License. See
 * the LICENSE file in the root folder for details. Copyright (c) 2016
 *
 * Developed by: The Cognitive Computation Group University of Illinois at Urbana-Champaign
 * http://cogcomp.cs.illinois.edu/
 */
package edu.illinois.cs.cogcomp.edison.features.factory;

import edu.illinois.cs.cogcomp.core.datastructures.ViewNames;
import edu.illinois.cs.cogcomp.core.datastructures.textannotation.Constituent;
import edu.illinois.cs.cogcomp.core.datastructures.textannotation.PredicateArgumentView;
import edu.illinois.cs.cogcomp.core.datastructures.textannotation.Relation;
import edu.illinois.cs.cogcomp.core.datastructures.textannotation.TextAnnotation;
import edu.illinois.cs.cogcomp.core.io.IOUtils;
import edu.illinois.cs.cogcomp.edison.features.FeatureCollection;
import edu.illinois.cs.cogcomp.edison.features.FeatureExtractor;
import edu.illinois.cs.cogcomp.edison.features.FeatureUtilities;
import edu.illinois.cs.cogcomp.edison.utilities.CreateTestFeaturesResource;
import edu.illinois.cs.cogcomp.edison.utilities.EdisonException;
import junit.framework.TestCase;
<<<<<<< HEAD
import org.slf4j.Logger;
import org.slf4j.LoggerFactory;
=======
import org.junit.Test;
>>>>>>> 61f032d1

import java.util.List;

/**
 * Test class
 * <p>
 * <b>NB:</b> If needed, please re-create the {@code feature.collection.text} file using
 * {@link CreateTestFeaturesResource}.
 *
 * @author Vivek Srikumar
 */
<<<<<<< HEAD
public class TestChunkFeatures extends TestCase {
    private static Logger logger = LoggerFactory.getLogger(TestChunkFeatures.class);
=======
public class TestChunkFeatures {
>>>>>>> 61f032d1

    private static List<TextAnnotation> tas;

    static {
        try {
            tas = IOUtils.readObjectAsResource(TestChunkFeatures.class, "test.ta");
        } catch (Exception e) {
            throw new RuntimeException(e);
        }
    }

//    protected void setUp() throws Exception {
//        super.setUp();
//    }

    @Test
    public final void testChunkEmbedding() throws Exception {

        logger.info("\n\tTesting NER embedding");
        testFex(ChunkEmbedding.NER, false, ViewNames.NER_CONLL);
        logger.info("\n\tTesting chunk embedding");
        testFex(ChunkEmbedding.SHALLOW_PARSE, false, ViewNames.SHALLOW_PARSE);

        logger.info("\n\tTesting conjoined features");
        testFex(FeatureUtilities.conjoin(ChunkEmbedding.NER, ChunkEmbedding.SHALLOW_PARSE), false,
                ViewNames.NER_CONLL, ViewNames.SHALLOW_PARSE);

        logger.info("\n\tTesting NER and chunks");
        testFex(new FeatureCollection("", ChunkEmbedding.NER, ChunkEmbedding.SHALLOW_PARSE), false,
                "");
    }

    @Test
    public final void testChunkPath() throws EdisonException {
        logger.info("\n\tTesting chunk path");
        testFex(ChunkPathPattern.SHALLOW_PARSE, true, ViewNames.SHALLOW_PARSE);
    }

    @Test
    public final void testChunkProperties() throws Exception {
        logger.info("\n\tTesting hasModal");
        testFex(ChunkPropertyFeatureFactory.hasModalVerb, false, "");

        logger.info("\n\tTesting isNegated");
        testFex(ChunkPropertyFeatureFactory.isNegated, false, "");
    }

    @Test
    public final void testLinearPosition() throws Exception {
        logger.info("\n\tTesting linear position");
        testFex(LinearPosition.instance, true, "");

    }

    private void testFex(FeatureExtractor fex, boolean printBoth, String... viewNames)
            throws EdisonException {
        for (TextAnnotation ta : tas) {
            for (String viewName : viewNames)
                if (ta.hasView(viewName))
                    logger.info(ta.getView(viewName).toString());

            if (!ta.hasView(ViewNames.SRL_VERB))
                continue;

            PredicateArgumentView pav = (PredicateArgumentView) ta.getView(ViewNames.SRL_VERB);

            for (Constituent predicate : pav.getPredicates()) {
                Constituent p = predicate.cloneForNewView("dummy");

                for (Relation argument : pav.getArguments(predicate)) {
                    Constituent c = argument.getTarget().cloneForNewView("dummy");
                    Relation r = new Relation("", p, c, 1);
                    logger.info((printBoth ? r : c) + "\t" + fex.getFeatures(c));
                }
            }
        }
    }
}<|MERGE_RESOLUTION|>--- conflicted
+++ resolved
@@ -19,12 +19,7 @@
 import edu.illinois.cs.cogcomp.edison.utilities.CreateTestFeaturesResource;
 import edu.illinois.cs.cogcomp.edison.utilities.EdisonException;
 import junit.framework.TestCase;
-<<<<<<< HEAD
-import org.slf4j.Logger;
-import org.slf4j.LoggerFactory;
-=======
 import org.junit.Test;
->>>>>>> 61f032d1
 
 import java.util.List;
 
@@ -36,12 +31,7 @@
  *
  * @author Vivek Srikumar
  */
-<<<<<<< HEAD
-public class TestChunkFeatures extends TestCase {
-    private static Logger logger = LoggerFactory.getLogger(TestChunkFeatures.class);
-=======
 public class TestChunkFeatures {
->>>>>>> 61f032d1
 
     private static List<TextAnnotation> tas;
 
@@ -60,38 +50,38 @@
     @Test
     public final void testChunkEmbedding() throws Exception {
 
-        logger.info("\n\tTesting NER embedding");
+        System.out.println("\n\tTesting NER embedding");
         testFex(ChunkEmbedding.NER, false, ViewNames.NER_CONLL);
-        logger.info("\n\tTesting chunk embedding");
+        System.out.println("\n\tTesting chunk embedding");
         testFex(ChunkEmbedding.SHALLOW_PARSE, false, ViewNames.SHALLOW_PARSE);
 
-        logger.info("\n\tTesting conjoined features");
+        System.out.println("\n\tTesting conjoined features");
         testFex(FeatureUtilities.conjoin(ChunkEmbedding.NER, ChunkEmbedding.SHALLOW_PARSE), false,
                 ViewNames.NER_CONLL, ViewNames.SHALLOW_PARSE);
 
-        logger.info("\n\tTesting NER and chunks");
+        System.out.println("\n\tTesting NER and chunks");
         testFex(new FeatureCollection("", ChunkEmbedding.NER, ChunkEmbedding.SHALLOW_PARSE), false,
                 "");
     }
 
     @Test
     public final void testChunkPath() throws EdisonException {
-        logger.info("\n\tTesting chunk path");
+        System.out.println("\n\tTesting chunk path");
         testFex(ChunkPathPattern.SHALLOW_PARSE, true, ViewNames.SHALLOW_PARSE);
     }
 
     @Test
     public final void testChunkProperties() throws Exception {
-        logger.info("\n\tTesting hasModal");
+        System.out.println("\n\tTesting hasModal");
         testFex(ChunkPropertyFeatureFactory.hasModalVerb, false, "");
 
-        logger.info("\n\tTesting isNegated");
+        System.out.println("\n\tTesting isNegated");
         testFex(ChunkPropertyFeatureFactory.isNegated, false, "");
     }
 
     @Test
     public final void testLinearPosition() throws Exception {
-        logger.info("\n\tTesting linear position");
+        System.out.println("\n\tTesting linear position");
         testFex(LinearPosition.instance, true, "");
 
     }
@@ -101,7 +91,7 @@
         for (TextAnnotation ta : tas) {
             for (String viewName : viewNames)
                 if (ta.hasView(viewName))
-                    logger.info(ta.getView(viewName).toString());
+                    System.out.println(ta.getView(viewName));
 
             if (!ta.hasView(ViewNames.SRL_VERB))
                 continue;
@@ -114,7 +104,7 @@
                 for (Relation argument : pav.getArguments(predicate)) {
                     Constituent c = argument.getTarget().cloneForNewView("dummy");
                     Relation r = new Relation("", p, c, 1);
-                    logger.info((printBoth ? r : c) + "\t" + fex.getFeatures(c));
+                    System.out.println((printBoth ? r : c) + "\t" + fex.getFeatures(c));
                 }
             }
         }
