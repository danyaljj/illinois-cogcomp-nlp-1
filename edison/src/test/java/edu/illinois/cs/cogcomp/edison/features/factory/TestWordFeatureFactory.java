/**
 * This software is released under the University of Illinois/Research and Academic Use License. See
 * the LICENSE file in the root folder for details. Copyright (c) 2016
 *
 * Developed by: The Cognitive Computation Group University of Illinois at Urbana-Champaign
 * http://cogcomp.cs.illinois.edu/
 */
package edu.illinois.cs.cogcomp.edison.features.factory;

import edu.illinois.cs.cogcomp.core.datastructures.ViewNames;
import edu.illinois.cs.cogcomp.core.datastructures.textannotation.Constituent;
import edu.illinois.cs.cogcomp.core.datastructures.textannotation.TextAnnotation;
import edu.illinois.cs.cogcomp.core.io.IOUtils;
import edu.illinois.cs.cogcomp.edison.annotators.GazetteerViewGenerator;
import edu.illinois.cs.cogcomp.edison.features.Feature;
import edu.illinois.cs.cogcomp.edison.features.FeatureCollection;
import edu.illinois.cs.cogcomp.edison.features.WordFeatureExtractor;
import edu.illinois.cs.cogcomp.edison.features.factory.WordNetFeatureExtractor.WordNetFeatureClass;
import edu.illinois.cs.cogcomp.edison.utilities.CreateTestFeaturesResource;
import edu.illinois.cs.cogcomp.edison.utilities.EdisonException;
import edu.illinois.cs.cogcomp.edison.utilities.WordNetManager;
import junit.framework.TestCase;
<<<<<<< HEAD
import org.slf4j.Logger;
import org.slf4j.LoggerFactory;
=======
import org.junit.Test;
>>>>>>> 61f032d1

import java.util.List;
import java.util.Map;
import java.util.Set;

import static org.junit.Assert.assertEquals;

/**
 * Test class
 * <p>
 * <b>NB:</b> If needed, please re-create the {@code feature.collection.text} file using
 * {@link CreateTestFeaturesResource}.
 *
 * @author Vivek Srikumar
 */
public class TestWordFeatureFactory {

    private static List<TextAnnotation> tas;

    private static Map<Integer, String> feats;
    private static Logger logger = LoggerFactory.getLogger(TestWordFeatureFactory.class);

    static {
        try {
            tas = IOUtils.readObjectAsResource(TestWordFeatureFactory.class, "test.ta");
            feats =
                    IOUtils.readObjectAsResource(TestWordFeatureFactory.class, "word.features.test");
        } catch (Exception e) {
            throw new RuntimeException(e);
        }
    }

//    @Override
//    protected void setUp() throws Exception {
//        super.setUp();
//    }

    @Test
    public final void testCapitalization() throws EdisonException {
        logger.info("\tTesting capitalization");
        for (TextAnnotation ta : tas) {
            runTest(ta, WordFeatureExtractorFactory.capitalization);
        }
    }

    @Test
    public final void testConflatedPOS() throws EdisonException {
        logger.info("\tTesting conflated POS");
        for (TextAnnotation ta : tas) {
            runTest(ta, WordFeatureExtractorFactory.conflatedPOS);
        }
    }

    @Test
    public final void testDeAdjectivalAbstractNounsSuffixes() throws EdisonException {
        logger.info("\tTesting de-adjectival abstract noun suffixes");
        for (TextAnnotation ta : tas) {
            runTest(ta, WordFeatureExtractorFactory.deAdjectivalAbstractNounsSuffixes);
        }
    }

    @Test
    public final void testDeNominalNounProducingSuffixes() throws EdisonException {
        logger.info("\tTesting de-nominal noun producing suffixes");
        for (TextAnnotation ta : tas) {
            runTest(ta, WordFeatureExtractorFactory.deNominalNounProducingSuffixes);
        }
    }

    @Test
    public final void testDeVerbalSuffixes() throws EdisonException {
        logger.info("\tTesting de-verbal suffixes");
        for (TextAnnotation ta : tas) {
            runTest(ta, WordFeatureExtractorFactory.deVerbalSuffix);
        }
    }

    @Test
    public final void testGerundMarker() throws EdisonException {
        logger.info("\tTesting gerund marker");
        for (TextAnnotation ta : tas) {
            runTest(ta, WordFeatureExtractorFactory.gerundMarker);
        }
    }

    @Test
    public final void testKnownPrefixes() throws EdisonException {
        logger.info("\tTesting known prefixes");
        for (TextAnnotation ta : tas) {
            runTest(ta, WordFeatureExtractorFactory.knownPrefixes);
        }
    }

    @Test
    public final void testLemma() throws EdisonException {
        logger.info("\tTesting lemma");
        for (TextAnnotation ta : tas) {
            runTest(ta, WordFeatureExtractorFactory.lemma);
        }
    }

    @Test
    public final void testNominalizationMarker() throws EdisonException {
        logger.info("\tTesting nominalization marker");
        for (TextAnnotation ta : tas) {
            runTest(ta, WordFeatureExtractorFactory.nominalizationMarker);
        }
    }

    @Test
    public final void testPOS() throws EdisonException {
        logger.info("\tTesting POS");
        for (TextAnnotation ta : tas) {
            runTest(ta, WordFeatureExtractorFactory.pos);
        }
    }

    @Test
    public final void testPrefixSuffixes() throws EdisonException {
        logger.info("\tTesting prefix, suffixes");
        for (TextAnnotation ta : tas) {
            runTest(ta, WordFeatureExtractorFactory.prefixSuffixes);
        }
    }

    @Test
    public final void testWord() throws EdisonException {
        logger.info("\tTesting word");
        for (TextAnnotation ta : tas) {
            runTest(ta, WordFeatureExtractorFactory.word);
        }
    }

    /**
     * MS: this next test stored null values for features because the code was buggy. I've commented
     * it for now because regenerating a serialized feature output file is a pain; there is anyway a
     * new TestBrownClusterFeatureExtractor class to assess the BrownClusterFeatureExtractor.
     * 
     * @throws EdisonException
     */

    // public final void testBrownFeatures() throws EdisonException {
    // logger.info("\tTesting Brown cluster features");
    // WordFeatureExtractor brownFeatureGenerator =
    // WordFeatureExtractorFactory.getBrownFeatureGenerator("", "brownBllipClusters",
    // new int[] {4, 5});
    // for (TextAnnotation ta : tas) {
    // runTest(ta, brownFeatureGenerator);
    // }
    //
    // }

    @Test
    public final void testWordNet() throws EdisonException {
        logger.info("\tTesting wordNet");
        WordNetManager.loadConfigAsClasspathResource(true);
        for (TextAnnotation ta : tas) {
            runTest(ta, WordFeatureExtractorFactory.getWordNetFeatureExtractor(
                    WordNetFeatureClass.existsEntry, WordNetFeatureClass.synsetsFirstSense,
                    WordNetFeatureClass.lexicographerFileNamesAllSenses));
        }
    }

    @Test
    public final void testFeatureCollection() throws Exception {
        FeatureCollection f = new FeatureCollection("features");
        f.addFeatureExtractor(WordFeatureExtractorFactory.conflatedPOS);
        f.addFeatureExtractor(WordFeatureExtractorFactory.gerundMarker);
        f.addFeatureExtractor(WordFeatureExtractorFactory.nominalizationMarker);

        logger.info("\tTesting feature collection");

        Map<Integer, String> map =
                IOUtils.readObjectAsResource(TestWordFeatureFactory.class,
                        "feature.collection.test");

        for (TextAnnotation ta : tas) {
            for (int tokenId = 0; tokenId < ta.size(); tokenId++) {

                Constituent c = new Constituent("", "", ta, tokenId, tokenId + 1);
                Set<Feature> features = f.getFeatures(c);
                if (features.size() > 0) {
                    String id = ta.getTokenizedText() + ":" + tokenId;
                    assertEquals(map.get(id.hashCode()), features.toString());
                }
            }
        }
    }
// Not needed anymore, as test of SimpleGazetteerAnnotator in SimpleGazetteerAnnotatorTest.java suffice.
//    public final void testGazetteerFeatures() throws Exception {
//        System.out.println("\tTesting gazetteer features");
//        WordFeatureExtractor fex =
//                WordFeatureExtractorFactory.getGazetteerFeatureExtractor("gazetteer",
//                        new GazetteerViewGenerator("gazetteers", ViewNames.GAZETTEER));
//
//        for (TextAnnotation ta : tas) {
//            runTest(ta, fex);
//        }
//    }

    private void runTest(TextAnnotation ta, WordFeatureExtractor fex) throws EdisonException {

        for (int tokenId = 0; tokenId < ta.size(); tokenId++) {
            Set<Feature> features = fex.getWordFeatures(ta, tokenId);
            if (features.size() > 0) {
                String f = features.toString();
                String id = fex.getName() + ":" + ta.getTokenizedText() + ":" + tokenId;

                assertEquals(feats.get(id.hashCode()), f);
            }
        }
    }
}<|MERGE_RESOLUTION|>--- conflicted
+++ resolved
@@ -20,12 +20,7 @@
 import edu.illinois.cs.cogcomp.edison.utilities.EdisonException;
 import edu.illinois.cs.cogcomp.edison.utilities.WordNetManager;
 import junit.framework.TestCase;
-<<<<<<< HEAD
-import org.slf4j.Logger;
-import org.slf4j.LoggerFactory;
-=======
 import org.junit.Test;
->>>>>>> 61f032d1
 
 import java.util.List;
 import java.util.Map;
@@ -46,7 +41,6 @@
     private static List<TextAnnotation> tas;
 
     private static Map<Integer, String> feats;
-    private static Logger logger = LoggerFactory.getLogger(TestWordFeatureFactory.class);
 
     static {
         try {
@@ -65,7 +59,7 @@
 
     @Test
     public final void testCapitalization() throws EdisonException {
-        logger.info("\tTesting capitalization");
+        System.out.println("\tTesting capitalization");
         for (TextAnnotation ta : tas) {
             runTest(ta, WordFeatureExtractorFactory.capitalization);
         }
@@ -73,7 +67,7 @@
 
     @Test
     public final void testConflatedPOS() throws EdisonException {
-        logger.info("\tTesting conflated POS");
+        System.out.println("\tTesting conflated POS");
         for (TextAnnotation ta : tas) {
             runTest(ta, WordFeatureExtractorFactory.conflatedPOS);
         }
@@ -81,7 +75,7 @@
 
     @Test
     public final void testDeAdjectivalAbstractNounsSuffixes() throws EdisonException {
-        logger.info("\tTesting de-adjectival abstract noun suffixes");
+        System.out.println("\tTesting de-adjectival abstract noun suffixes");
         for (TextAnnotation ta : tas) {
             runTest(ta, WordFeatureExtractorFactory.deAdjectivalAbstractNounsSuffixes);
         }
@@ -89,7 +83,7 @@
 
     @Test
     public final void testDeNominalNounProducingSuffixes() throws EdisonException {
-        logger.info("\tTesting de-nominal noun producing suffixes");
+        System.out.println("\tTesting de-nominal noun producing suffixes");
         for (TextAnnotation ta : tas) {
             runTest(ta, WordFeatureExtractorFactory.deNominalNounProducingSuffixes);
         }
@@ -97,7 +91,7 @@
 
     @Test
     public final void testDeVerbalSuffixes() throws EdisonException {
-        logger.info("\tTesting de-verbal suffixes");
+        System.out.println("\tTesting de-verbal suffixes");
         for (TextAnnotation ta : tas) {
             runTest(ta, WordFeatureExtractorFactory.deVerbalSuffix);
         }
@@ -105,7 +99,7 @@
 
     @Test
     public final void testGerundMarker() throws EdisonException {
-        logger.info("\tTesting gerund marker");
+        System.out.println("\tTesting gerund marker");
         for (TextAnnotation ta : tas) {
             runTest(ta, WordFeatureExtractorFactory.gerundMarker);
         }
@@ -113,7 +107,7 @@
 
     @Test
     public final void testKnownPrefixes() throws EdisonException {
-        logger.info("\tTesting known prefixes");
+        System.out.println("\tTesting known prefixes");
         for (TextAnnotation ta : tas) {
             runTest(ta, WordFeatureExtractorFactory.knownPrefixes);
         }
@@ -121,7 +115,7 @@
 
     @Test
     public final void testLemma() throws EdisonException {
-        logger.info("\tTesting lemma");
+        System.out.println("\tTesting lemma");
         for (TextAnnotation ta : tas) {
             runTest(ta, WordFeatureExtractorFactory.lemma);
         }
@@ -129,7 +123,7 @@
 
     @Test
     public final void testNominalizationMarker() throws EdisonException {
-        logger.info("\tTesting nominalization marker");
+        System.out.println("\tTesting nominalization marker");
         for (TextAnnotation ta : tas) {
             runTest(ta, WordFeatureExtractorFactory.nominalizationMarker);
         }
@@ -137,7 +131,7 @@
 
     @Test
     public final void testPOS() throws EdisonException {
-        logger.info("\tTesting POS");
+        System.out.println("\tTesting POS");
         for (TextAnnotation ta : tas) {
             runTest(ta, WordFeatureExtractorFactory.pos);
         }
@@ -145,7 +139,7 @@
 
     @Test
     public final void testPrefixSuffixes() throws EdisonException {
-        logger.info("\tTesting prefix, suffixes");
+        System.out.println("\tTesting prefix, suffixes");
         for (TextAnnotation ta : tas) {
             runTest(ta, WordFeatureExtractorFactory.prefixSuffixes);
         }
@@ -153,7 +147,7 @@
 
     @Test
     public final void testWord() throws EdisonException {
-        logger.info("\tTesting word");
+        System.out.println("\tTesting word");
         for (TextAnnotation ta : tas) {
             runTest(ta, WordFeatureExtractorFactory.word);
         }
@@ -168,7 +162,7 @@
      */
 
     // public final void testBrownFeatures() throws EdisonException {
-    // logger.info("\tTesting Brown cluster features");
+    // System.out.println("\tTesting Brown cluster features");
     // WordFeatureExtractor brownFeatureGenerator =
     // WordFeatureExtractorFactory.getBrownFeatureGenerator("", "brownBllipClusters",
     // new int[] {4, 5});
@@ -180,7 +174,7 @@
 
     @Test
     public final void testWordNet() throws EdisonException {
-        logger.info("\tTesting wordNet");
+        System.out.println("\tTesting wordNet");
         WordNetManager.loadConfigAsClasspathResource(true);
         for (TextAnnotation ta : tas) {
             runTest(ta, WordFeatureExtractorFactory.getWordNetFeatureExtractor(
@@ -196,7 +190,7 @@
         f.addFeatureExtractor(WordFeatureExtractorFactory.gerundMarker);
         f.addFeatureExtractor(WordFeatureExtractorFactory.nominalizationMarker);
 
-        logger.info("\tTesting feature collection");
+        System.out.println("\tTesting feature collection");
 
         Map<Integer, String> map =
                 IOUtils.readObjectAsResource(TestWordFeatureFactory.class,
