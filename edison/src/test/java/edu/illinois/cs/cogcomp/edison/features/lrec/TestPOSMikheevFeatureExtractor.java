/**
 * This software is released under the University of Illinois/Research and Academic Use License. See
 * the LICENSE file in the root folder for details. Copyright (c) 2016
 *
 * Developed by: The Cognitive Computation Group University of Illinois at Urbana-Champaign
 * http://cogcomp.cs.illinois.edu/
 */
package edu.illinois.cs.cogcomp.edison.features.lrec;

import edu.illinois.cs.cogcomp.core.datastructures.textannotation.Constituent;
import edu.illinois.cs.cogcomp.core.datastructures.textannotation.TextAnnotation;
import edu.illinois.cs.cogcomp.core.datastructures.textannotation.View;
import edu.illinois.cs.cogcomp.core.io.IOUtils;
import edu.illinois.cs.cogcomp.edison.features.FeatureExtractor;
import edu.illinois.cs.cogcomp.edison.features.Feature;
import edu.illinois.cs.cogcomp.edison.features.helpers.TestPosHelper;
import edu.illinois.cs.cogcomp.edison.utilities.EdisonException;

import junit.framework.TestCase;
<<<<<<< HEAD
import org.slf4j.Logger;
import org.slf4j.LoggerFactory;
=======
import org.junit.Test;
>>>>>>> 61f032d1

import java.util.ArrayList;
import java.util.List;
import java.util.Set;
import java.util.*;


<<<<<<< HEAD
public class TestPOSMikheevFeatureExtractor extends TestCase {
    private static Logger logger = LoggerFactory.getLogger(TestPOSMikheevFeatureExtractor.class);
=======
public class TestPOSMikheevFeatureExtractor {
>>>>>>> 61f032d1

    private static List<TextAnnotation> tas;

    static {
        try {
            tas = IOUtils.readObjectAsResource(TestPOSMikheevFeatureExtractor.class, "test.ta");
        } catch (Exception e) {
            throw new RuntimeException(e);
        }
    }

    @Test
    public final void test() throws Exception {

        POSMikheevFeatureExtractor posMikheev =
                new POSMikheevFeatureExtractor("posMikheev", "test_corpus", TestPosHelper.corpus);

        logger.info("POSMikheev Feature Extractor");
        logger.info("Only print the features with known tags");
        // Using the first TA and a constituent between span of 30-40 as a test
        int i = 0;
        for (TextAnnotation ta : tas) {
            ArrayList<String> outFeatures = new ArrayList<>();
            View TOKENS = ta.getView("TOKENS");

            for (Constituent TOKEN : TOKENS) {
                Set<Feature> feats = posMikheev.getFeatures(TOKEN);
                if (feats.isEmpty()) {
                    logger.info("Feats list is returning NULL.");
                }
                for (Feature f : feats)
                    if (!f.getName().contains("UNKNOWN")) {
                        outFeatures.add(f.getName());
                    }
            }

            if (!outFeatures.isEmpty()) {
                logger.info("-------------------------------------------------------");
                logger.info("Text Annotation: " + i);
                logger.info("Text Features: ");

                for (String out : outFeatures)
                    logger.info(out);

                logger.info("-------------------------------------------------------");
            }

            i++;
        }
        logger.info("GOT FEATURES YES!");
    }

    private void testFex(FeatureExtractor fex, boolean printBoth, String... viewNames)
            throws EdisonException {

        for (TextAnnotation ta : tas) {
            for (String viewName : viewNames)
                if (ta.hasView(viewName))
                    logger.info(ta.getView(viewName).toString());
        }
    }
}<|MERGE_RESOLUTION|>--- conflicted
+++ resolved
@@ -17,12 +17,7 @@
 import edu.illinois.cs.cogcomp.edison.utilities.EdisonException;
 
 import junit.framework.TestCase;
-<<<<<<< HEAD
-import org.slf4j.Logger;
-import org.slf4j.LoggerFactory;
-=======
 import org.junit.Test;
->>>>>>> 61f032d1
 
 import java.util.ArrayList;
 import java.util.List;
@@ -30,12 +25,7 @@
 import java.util.*;
 
 
-<<<<<<< HEAD
-public class TestPOSMikheevFeatureExtractor extends TestCase {
-    private static Logger logger = LoggerFactory.getLogger(TestPOSMikheevFeatureExtractor.class);
-=======
 public class TestPOSMikheevFeatureExtractor {
->>>>>>> 61f032d1
 
     private static List<TextAnnotation> tas;
 
@@ -53,8 +43,8 @@
         POSMikheevFeatureExtractor posMikheev =
                 new POSMikheevFeatureExtractor("posMikheev", "test_corpus", TestPosHelper.corpus);
 
-        logger.info("POSMikheev Feature Extractor");
-        logger.info("Only print the features with known tags");
+        System.out.println("POSMikheev Feature Extractor");
+        System.out.println("Only print the features with known tags");
         // Using the first TA and a constituent between span of 30-40 as a test
         int i = 0;
         for (TextAnnotation ta : tas) {
@@ -64,7 +54,7 @@
             for (Constituent TOKEN : TOKENS) {
                 Set<Feature> feats = posMikheev.getFeatures(TOKEN);
                 if (feats.isEmpty()) {
-                    logger.info("Feats list is returning NULL.");
+                    System.out.println("Feats list is returning NULL.");
                 }
                 for (Feature f : feats)
                     if (!f.getName().contains("UNKNOWN")) {
@@ -73,19 +63,19 @@
             }
 
             if (!outFeatures.isEmpty()) {
-                logger.info("-------------------------------------------------------");
-                logger.info("Text Annotation: " + i);
-                logger.info("Text Features: ");
+                System.out.println("-------------------------------------------------------");
+                System.out.println("Text Annotation: " + i);
+                System.out.println("Text Features: ");
 
                 for (String out : outFeatures)
-                    logger.info(out);
+                    System.out.println(out);
 
-                logger.info("-------------------------------------------------------");
+                System.out.println("-------------------------------------------------------");
             }
 
             i++;
         }
-        logger.info("GOT FEATURES YES!");
+        System.out.println("GOT FEATURES YES!");
     }
 
     private void testFex(FeatureExtractor fex, boolean printBoth, String... viewNames)
@@ -94,7 +84,7 @@
         for (TextAnnotation ta : tas) {
             for (String viewName : viewNames)
                 if (ta.hasView(viewName))
-                    logger.info(ta.getView(viewName).toString());
+                    System.out.println(ta.getView(viewName));
         }
     }
 }