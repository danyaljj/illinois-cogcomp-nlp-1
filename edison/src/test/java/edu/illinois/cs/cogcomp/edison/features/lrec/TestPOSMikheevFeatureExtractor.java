/**
 * This software is released under the University of Illinois/Research and Academic Use License. See
 * the LICENSE file in the root folder for details. Copyright (c) 2016
 *
 * Developed by: The Cognitive Computation Group University of Illinois at Urbana-Champaign
 * http://cogcomp.cs.illinois.edu/
 */
package edu.illinois.cs.cogcomp.edison.features.lrec;

import edu.illinois.cs.cogcomp.core.datastructures.textannotation.Constituent;
import edu.illinois.cs.cogcomp.core.datastructures.textannotation.TextAnnotation;
import edu.illinois.cs.cogcomp.core.datastructures.textannotation.View;
import edu.illinois.cs.cogcomp.core.io.IOUtils;
import edu.illinois.cs.cogcomp.edison.features.FeatureExtractor;
import edu.illinois.cs.cogcomp.edison.features.Feature;
import edu.illinois.cs.cogcomp.edison.features.helpers.TestPosHelper;
import edu.illinois.cs.cogcomp.edison.utilities.EdisonException;

import junit.framework.TestCase;
<<<<<<< HEAD
import org.slf4j.Logger;
import org.slf4j.LoggerFactory;
=======
import org.junit.Test;
>>>>>>> 53778878

import java.util.ArrayList;
import java.util.List;
import java.util.Set;
import java.util.*;


<<<<<<< HEAD
public class TestPOSMikheevFeatureExtractor extends TestCase {
    private static Logger logger = LoggerFactory.getLogger(TestPOSMikheevFeatureExtractor.class);
=======
public class TestPOSMikheevFeatureExtractor {
>>>>>>> 53778878

    private static List<TextAnnotation> tas;

    static {
        try {
            tas = IOUtils.readObjectAsResource(TestPOSMikheevFeatureExtractor.class, "test.ta");
        } catch (Exception e) {
            throw new RuntimeException(e);
        }
    }

    @Test
    public final void test() throws Exception {

        POSMikheevFeatureExtractor posMikheev =
                new POSMikheevFeatureExtractor("posMikheev", "test_corpus", TestPosHelper.corpus);

        logger.info("POSMikheev Feature Extractor");
        logger.info("Only print the features with known tags");
        // Using the first TA and a constituent between span of 30-40 as a test
        int i = 0;
        for (TextAnnotation ta : tas) {
            ArrayList<String> outFeatures = new ArrayList<>();
            View TOKENS = ta.getView("TOKENS");

            for (Constituent TOKEN : TOKENS) {
                Set<Feature> feats = posMikheev.getFeatures(TOKEN);
                if (feats.isEmpty()) {
                    logger.info("Feats list is returning NULL.");
                }
                for (Feature f : feats)
                    if (!f.getName().contains("UNKNOWN")) {
                        outFeatures.add(f.getName());
                    }
            }

            if (!outFeatures.isEmpty()) {
                logger.info("-------------------------------------------------------");
                logger.info("Text Annotation: " + i);
                logger.info("Text Features: ");

                for (String out : outFeatures)
                    logger.info(out);

                logger.info("-------------------------------------------------------");
            }

            i++;
        }
        logger.info("GOT FEATURES YES!");
    }

    private void testFex(FeatureExtractor fex, boolean printBoth, String... viewNames)
            throws EdisonException {

        for (TextAnnotation ta : tas) {
            for (String viewName : viewNames)
                if (ta.hasView(viewName))
                    logger.info(ta.getView(viewName).toString());
        }
    }
}<|MERGE_RESOLUTION|>--- conflicted
+++ resolved
@@ -17,12 +17,10 @@
 import edu.illinois.cs.cogcomp.edison.utilities.EdisonException;
 
 import junit.framework.TestCase;
-<<<<<<< HEAD
+import org.junit.Test;
+
 import org.slf4j.Logger;
 import org.slf4j.LoggerFactory;
-=======
-import org.junit.Test;
->>>>>>> 53778878
 
 import java.util.ArrayList;
 import java.util.List;
@@ -30,12 +28,8 @@
 import java.util.*;
 
 
-<<<<<<< HEAD
-public class TestPOSMikheevFeatureExtractor extends TestCase {
+public class TestPOSMikheevFeatureExtractor {
     private static Logger logger = LoggerFactory.getLogger(TestPOSMikheevFeatureExtractor.class);
-=======
-public class TestPOSMikheevFeatureExtractor {
->>>>>>> 53778878
 
     private static List<TextAnnotation> tas;
 
