--- conflicted
+++ resolved
@@ -13,12 +13,7 @@
 import edu.illinois.cs.cogcomp.core.utilities.DummyTextAnnotationGenerator;
 
 import junit.framework.TestCase;
-<<<<<<< HEAD
-import org.slf4j.Logger;
-import org.slf4j.LoggerFactory;
-=======
 import org.junit.Test;
->>>>>>> 61f032d1
 
 import java.util.Arrays;
 import java.util.HashSet;
@@ -35,7 +30,6 @@
     private static TextAnnotation tas = DummyTextAnnotationGenerator.generateAnnotatedTextAnnotation(false, 1);
     private List<Constituent> cons = tas.getView(ViewNames.PARSE_GOLD).getConstituents();
     public static ParsePath parsePath = new ParsePath(ViewNames.PARSE_GOLD);
-    private static Logger logger = LoggerFactory.getLogger(TestParsePath.class);
 
 //    protected void setUp() throws Exception {
 //        super.setUp();
@@ -77,8 +71,8 @@
 
     @Test
     public final void testParsePath() throws Exception {
-        logger.info(String.valueOf(cons.size()));
-        logger.info(tas.getView(ViewNames.PARSE_GOLD).toString());
+        System.out.println(cons.size());
+        System.out.println(tas.getView(ViewNames.PARSE_GOLD));
         for(int i = 0; i < cons.size(); i++) {
             String prediction = cons.get(i).toString() + "->" + parsePath.getFeatures(cons.get(i)).toString();
             assertTrue(correctResponses.contains(prediction));
