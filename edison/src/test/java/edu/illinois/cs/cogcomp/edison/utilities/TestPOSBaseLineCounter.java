package edu.illinois.cs.cogcomp.edison.utilities;

import java.io.BufferedWriter;
import java.io.File;
import java.io.FileWriter;
import java.io.IOException;
import java.util.TreeMap;

import edu.illinois.cs.cogcomp.edison.features.helpers.TestPosHelper;
import junit.framework.TestCase;

public class TestPOSBaseLineCounter extends TestCase {
<<<<<<< HEAD

    public final void test() throws Exception {
        String prefix = Constant.prefix;
        String fileName = prefix + Constant.POSCorpus + Constant.POSCorpus01;

        POSBaseLineCounter posBaseLine = new POSBaseLineCounter("posBaseLine");
        posBaseLine.buildTable(fileName);


        String str = "Test Corpus: section0.br\n";

        for (String form : posBaseLine.table.keySet()) {
            str += "	" + form + ": \n";
            TreeMap<String, Integer> posSet = posBaseLine.table.get(form);

            for (String pos : posSet.keySet()) {
                str += "		" + pos + ": " + posSet.get(pos) + "\n";
            }
        }

        System.out.println(str);

        try {
            File file =
                    new File(prefix + Constant.testResources
                            + "\\outputFiles\\TestBaseLineCounterOutput");

            if (!file.exists()) {
                file.createNewFile();
            }

            FileWriter fw = new FileWriter(file.getAbsoluteFile());
            BufferedWriter bw = new BufferedWriter(fw);
            bw.write(str);
            bw.close();

        } catch (IOException e) {
            e.printStackTrace();
        }

    }
=======
	
	public final void test()throws Exception{

		POSBaseLineCounter posBaseLine = new POSBaseLineCounter("posBaseLine");
		posBaseLine.buildTable(TestPosHelper.corpus);
		
		
		String str = "Test Corpus: section0.br\n";
		
		for (String form : posBaseLine.table.keySet()){
			str += "	" + form + ": \n";
			TreeMap<String, Integer> posSet = posBaseLine.table.get(form);
			
			for (String pos : posSet.keySet()){
				str += "		" + pos + ": " + posSet.get(pos) + "\n";
			}
		}
		
		System.out.println(str);
		
		try {
			File file = new File("src\\test\resources\\outputFiles\\TestBaseLineCounterOutput");

			if (!file.exists()) {
				file.createNewFile();
			}

			FileWriter fw = new FileWriter(file.getAbsoluteFile());
			BufferedWriter bw = new BufferedWriter(fw);
			bw.write(str);
			bw.close();
			
		} catch (IOException e) {
			e.printStackTrace();
		}
	
	}
>>>>>>> 089578fe
}<|MERGE_RESOLUTION|>--- conflicted
+++ resolved
@@ -10,49 +10,6 @@
 import junit.framework.TestCase;
 
 public class TestPOSBaseLineCounter extends TestCase {
-<<<<<<< HEAD
-
-    public final void test() throws Exception {
-        String prefix = Constant.prefix;
-        String fileName = prefix + Constant.POSCorpus + Constant.POSCorpus01;
-
-        POSBaseLineCounter posBaseLine = new POSBaseLineCounter("posBaseLine");
-        posBaseLine.buildTable(fileName);
-
-
-        String str = "Test Corpus: section0.br\n";
-
-        for (String form : posBaseLine.table.keySet()) {
-            str += "	" + form + ": \n";
-            TreeMap<String, Integer> posSet = posBaseLine.table.get(form);
-
-            for (String pos : posSet.keySet()) {
-                str += "		" + pos + ": " + posSet.get(pos) + "\n";
-            }
-        }
-
-        System.out.println(str);
-
-        try {
-            File file =
-                    new File(prefix + Constant.testResources
-                            + "\\outputFiles\\TestBaseLineCounterOutput");
-
-            if (!file.exists()) {
-                file.createNewFile();
-            }
-
-            FileWriter fw = new FileWriter(file.getAbsoluteFile());
-            BufferedWriter bw = new BufferedWriter(fw);
-            bw.write(str);
-            bw.close();
-
-        } catch (IOException e) {
-            e.printStackTrace();
-        }
-
-    }
-=======
 	
 	public final void test()throws Exception{
 
@@ -90,5 +47,4 @@
 		}
 	
 	}
->>>>>>> 089578fe
 }