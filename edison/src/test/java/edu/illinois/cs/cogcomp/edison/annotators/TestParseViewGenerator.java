--- conflicted
+++ resolved
@@ -17,24 +17,17 @@
 import edu.illinois.cs.cogcomp.edison.features.helpers.ParseHelper;
 import edu.illinois.cs.cogcomp.nlp.utilities.CollinsHeadDependencyParser;
 import junit.framework.TestCase;
-<<<<<<< HEAD
-import org.slf4j.Logger;
-import org.slf4j.LoggerFactory;
-=======
 import org.junit.Test;
 
 import static org.junit.Assert.assertEquals;
->>>>>>> 53778878
+import org.slf4j.Logger;
+import org.slf4j.LoggerFactory;
 
 /**
  * @author Vivek Srikumar
  */
-<<<<<<< HEAD
-public class TestParseViewGenerator extends TestCase {
+public class TestParseViewGenerator {
     private static Logger logger = LoggerFactory.getLogger(TestParseViewGenerator.class);
-=======
-public class TestParseViewGenerator {
->>>>>>> 53778878
 
 //    protected void setUp() throws Exception {
 //        super.setUp();
