--- conflicted
+++ resolved
@@ -79,11 +79,7 @@
         ta.addView("rhyme", rhymeView);
 
         String taJson = SerializationHelper.serializeToJson(ta, true);
-<<<<<<< HEAD
-        logger.error(taJson);
-=======
         logger.info(taJson);
->>>>>>> 2ca37ee8
 
         JsonObject jobj = (JsonObject) new JsonParser().parse(taJson);
 
