/**
 * This software is released under the University of Illinois/Research and Academic Use License. See
 * the LICENSE file in the root folder for details. Copyright (c) 2016
 *
 * Developed by: The Cognitive Computation Group University of Illinois at Urbana-Champaign
 * http://cogcomp.cs.illinois.edu/
 */
package edu.illinois.cs.cogcomp.annotation;

import edu.illinois.cs.cogcomp.annotation.BasicTextAnnotationBuilder;
import edu.illinois.cs.cogcomp.core.datastructures.textannotation.TextAnnotation;
import edu.illinois.cs.cogcomp.core.utilities.SerializationHelper;
import junit.framework.TestCase;
<<<<<<< HEAD
import org.slf4j.Logger;
import org.slf4j.LoggerFactory;
=======
import org.junit.Before;
import org.junit.Test;
>>>>>>> 53778878

import java.util.ArrayList;
import java.util.Arrays;
import java.util.List;

<<<<<<< HEAD
public class TextAnnotationSerializationTest extends TestCase {
    private static Logger logger = LoggerFactory.getLogger(TextAnnotationSerializationTest.class);
=======
import static org.junit.Assert.*;

public class TextAnnotationSerializationTest {
>>>>>>> 53778878

    String sentA = "This is a text that contains pre-tokenized sentences .";
    String sentB = "For the purposes of this test , tokens are separated by whitespace .";
    String sentC = "Sentences are separated by newline characters .";
    String rawText = sentA + System.lineSeparator() + sentB + System.lineSeparator() + sentC;

    private List<String[]> tokenizedSentences;

<<<<<<< HEAD
    public void setUp() throws Exception {
        super.setUp();
        logger.info(rawText);
=======
    @Before
    public void init() throws Exception {
        System.out.println(rawText);
>>>>>>> 53778878
        String[] sentences = rawText.split(System.lineSeparator());
        tokenizedSentences = new ArrayList<>(sentences.length);
        for (String sentTokens : sentences) {
            tokenizedSentences.add(sentTokens.split("\\s"));
        }
    }

    @Test
    public void testJsonSerializability() throws Exception {
        TextAnnotation ta =
                BasicTextAnnotationBuilder.createTextAnnotationFromTokens(tokenizedSentences);

        // making sure serialization does not fail, when some views (possibly by mistake) are null
        ta.addView("nullView", null);

        String json = SerializationHelper.serializeToJson(ta);

        TextAnnotation ta2 = SerializationHelper.deserializeFromJson(json);
        assertEquals(ta2.getCorpusId(), ta.getCorpusId());
        assertEquals(ta2.getId(), ta.getId());
        assertEquals(ta2.getNumberOfSentences(), ta.getNumberOfSentences());
        assertEquals(ta2.getSentence(1), ta.getSentence(1));
        assertEquals(ta2.getSentenceFromToken(2), ta.getSentenceFromToken(2));
        assertEquals(ta2.getTokenIdFromCharacterOffset(5), ta.getTokenIdFromCharacterOffset(5));
        assertEquals(ta2.getToken(4), ta.getToken(4));
        assertEquals(ta2.getAvailableViews(), ta.getAvailableViews());
        assertEquals(Arrays.toString(ta2.getTokensInSpan(1, 3)),
                Arrays.toString(ta.getTokensInSpan(1, 3)));
        assertEquals(ta2.getText(), ta.getText());
    }

}<|MERGE_RESOLUTION|>--- conflicted
+++ resolved
@@ -11,26 +11,19 @@
 import edu.illinois.cs.cogcomp.core.datastructures.textannotation.TextAnnotation;
 import edu.illinois.cs.cogcomp.core.utilities.SerializationHelper;
 import junit.framework.TestCase;
-<<<<<<< HEAD
+import org.junit.Before;
+import org.junit.Test;
 import org.slf4j.Logger;
 import org.slf4j.LoggerFactory;
-=======
-import org.junit.Before;
-import org.junit.Test;
->>>>>>> 53778878
 
 import java.util.ArrayList;
 import java.util.Arrays;
 import java.util.List;
 
-<<<<<<< HEAD
-public class TextAnnotationSerializationTest extends TestCase {
-    private static Logger logger = LoggerFactory.getLogger(TextAnnotationSerializationTest.class);
-=======
 import static org.junit.Assert.*;
 
 public class TextAnnotationSerializationTest {
->>>>>>> 53778878
+    private static Logger logger = LoggerFactory.getLogger(TextAnnotationSerializationTest.class);
 
     String sentA = "This is a text that contains pre-tokenized sentences .";
     String sentB = "For the purposes of this test , tokens are separated by whitespace .";
@@ -39,15 +32,9 @@
 
     private List<String[]> tokenizedSentences;
 
-<<<<<<< HEAD
-    public void setUp() throws Exception {
-        super.setUp();
-        logger.info(rawText);
-=======
     @Before
     public void init() throws Exception {
         System.out.println(rawText);
->>>>>>> 53778878
         String[] sentences = rawText.split(System.lineSeparator());
         tokenizedSentences = new ArrayList<>(sentences.length);
         for (String sentTokens : sentences) {
