--- conflicted
+++ resolved
@@ -10,29 +10,19 @@
 import edu.illinois.cs.cogcomp.core.io.IOUtils;
 import junit.framework.TestCase;
 import org.junit.After;
-<<<<<<< HEAD
-import org.slf4j.Logger;
-import org.slf4j.LoggerFactory;
-=======
 import org.junit.Test;
->>>>>>> 61f032d1
 
 import javax.xml.bind.JAXBException;
 import java.io.IOException;
 import java.util.ArrayList;
 
-<<<<<<< HEAD
-public class XMLSerializationTest extends TestCase {
-    private static Logger logger = LoggerFactory.getLogger(XMLSerializationTest.class);
-=======
 import static org.junit.Assert.assertEquals;
->>>>>>> 61f032d1
 
 public class XMLSerializationTest {
 
     @Test
     public void testSanity() {
-        logger.info("Example Usage");
+        System.out.println("Example Usage");
         XMLModelExample ob = new XMLModelExample("1", "2", "3");
         ob.setEnclosed(new EnclosedObject("xyz"));
         ob.lists = new ArrayList<>();
