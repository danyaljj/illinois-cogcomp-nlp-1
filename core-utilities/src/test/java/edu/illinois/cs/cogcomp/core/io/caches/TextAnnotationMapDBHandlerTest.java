/**
 * This software is released under the University of Illinois/Research and Academic Use License. See
 * the LICENSE file in the root folder for details. Copyright (c) 2016
 *
 * Developed by: The Cognitive Computation Group University of Illinois at Urbana-Champaign
 * http://cogcomp.cs.illinois.edu/
 */
package edu.illinois.cs.cogcomp.core.io.caches;

import edu.illinois.cs.cogcomp.core.datastructures.ViewNames;
import edu.illinois.cs.cogcomp.core.datastructures.textannotation.IResetableIterator;
import edu.illinois.cs.cogcomp.core.datastructures.textannotation.TextAnnotation;
import edu.illinois.cs.cogcomp.core.datastructures.textannotation.View;
import edu.illinois.cs.cogcomp.core.io.IOUtils;
import edu.illinois.cs.cogcomp.core.utilities.DummyTextAnnotationGenerator;
import org.junit.After;
import org.junit.Before;
import org.junit.Test;

import static org.junit.Assert.*;

public class TextAnnotationMapDBHandlerTest {
    private final static String dbFile = "src/test/resources/mapDB-test.db";
    private final static String trainDataset = "train";
    private final static String testDataset = "test";
    private TextAnnotationMapDBHandler mapDBHandler;
    private TextAnnotation testTa = DummyTextAnnotationGenerator.generateAnnotatedTextAnnotation(false, 3);

    @Before
    public void setUp() throws Exception {

        if (IOUtils.exists(dbFile))
            IOUtils.rm(dbFile);

        mapDBHandler = new TextAnnotationMapDBHandler(dbFile);
        mapDBHandler.addTextAnnotation(testDataset, testTa);
    }

    @After
    public void tearDown() throws Exception {
        mapDBHandler.close();
        IOUtils.rm(dbFile);
    }

<<<<<<< HEAD
//    @Test
//    public void isCached() throws Exception {
//        // The DB should already contain a single TextAnnotation in the training dataset
//        assertTrue(mapDBHandler.isCached(trainDataset, dbFile));
//    }
=======
    @Test
    public void isCached() throws Exception {
        // The DB should already contain a single TextAnnotation in the training dataset
        assertTrue(mapDBHandler.isCached(testDataset, dbFile));
    }
>>>>>>> 9db4ea49

    @Test
    public void addRemoveTextAnnotation() throws Exception {
        TextAnnotation ta = DummyTextAnnotationGenerator.generateAnnotatedTextAnnotation(false, 2);
        // Check that the TextAnnotation is not contained in the DB
        mapDBHandler.removeTextAnnotation(ta);

        assertFalse(mapDBHandler.contains(ta));

        // Add it to the DB
        mapDBHandler.addTextAnnotation(testDataset, ta);

        // Check that it is contained somewhere in the DB
        assertTrue(mapDBHandler.contains(ta));

        // Check the specific dataset it was saved in
        IResetableIterator<TextAnnotation> dataset = mapDBHandler.getDataset(testDataset);
        assertEquals("The construction of the John Smith library finished on time . " +
                "The $10M building was designed in 2016 .", dataset.next().getTokenizedText());

        // Remove it and check the test dataset is now empty
        mapDBHandler.removeTextAnnotation(ta);
        mapDBHandler.removeTextAnnotation(testTa);
        assertFalse(mapDBHandler.getDataset(testDataset).hasNext());
    }

    @Test
    public void updateTextAnnotation() throws Exception {
<<<<<<< HEAD
        TextAnnotation ta = DummyTextAnnotationGenerator.generateAnnotatedTextAnnotation(false, 2);

        mapDBHandler.addTextAnnotation(trainDataset,ta);
        ta = mapDBHandler.getDataset(trainDataset).next();
=======
        TextAnnotation ta = mapDBHandler.getDataset(testDataset).next();
>>>>>>> 9db4ea49
        // Add a new view to the TextAnnotation
        String viewName = "TEST_VIEW";
        View dummyView = new View(viewName, "TEST", ta, 0.0);
        ta.addView(viewName, dummyView);
        assertTrue(ta.hasView(viewName));

        // Update the DB
        mapDBHandler.updateTextAnnotation(ta);
        // Check if the update is present
        ta = mapDBHandler.getDataset(testDataset).next();
        assertTrue(ta.hasView(viewName));

        // Revert the changes and check if it's updated
        ta.removeView(viewName);
        mapDBHandler.updateTextAnnotation(ta);
        ta = mapDBHandler.getDataset(testDataset).next();
        assertFalse(ta.hasView(viewName));

    }

    @Test
    public void testGetTextAnnotation()
    {
        TextAnnotation ta = DummyTextAnnotationGenerator.generateAnnotatedTextAnnotation(new String[]{ViewNames.POS, ViewNames.NER_CONLL, ViewNames.SRL_VERB}, false, 2);

        assertTrue(ta.hasView(ViewNames.SRL_VERB));

        mapDBHandler.addTextAnnotation("test", ta);

        TextAnnotation queryTa =
                DummyTextAnnotationGenerator.generateAnnotatedTextAnnotation(new String[]{ViewNames.POS}, false, 2);

        assertFalse(queryTa.hasView(ViewNames.SRL_VERB));

        TextAnnotation dbTa = mapDBHandler.getTextAnnotation(queryTa);

        assertNotNull(dbTa);

        assertTrue(dbTa.hasView(ViewNames.SRL_VERB));

        mapDBHandler.removeTextAnnotation(dbTa);
    }

}<|MERGE_RESOLUTION|>--- conflicted
+++ resolved
@@ -42,20 +42,11 @@
         IOUtils.rm(dbFile);
     }
 
-<<<<<<< HEAD
 //    @Test
 //    public void isCached() throws Exception {
 //        // The DB should already contain a single TextAnnotation in the training dataset
 //        assertTrue(mapDBHandler.isCached(trainDataset, dbFile));
 //    }
-=======
-    @Test
-    public void isCached() throws Exception {
-        // The DB should already contain a single TextAnnotation in the training dataset
-        assertTrue(mapDBHandler.isCached(testDataset, dbFile));
-    }
->>>>>>> 9db4ea49
-
     @Test
     public void addRemoveTextAnnotation() throws Exception {
         TextAnnotation ta = DummyTextAnnotationGenerator.generateAnnotatedTextAnnotation(false, 2);
@@ -83,14 +74,10 @@
 
     @Test
     public void updateTextAnnotation() throws Exception {
-<<<<<<< HEAD
         TextAnnotation ta = DummyTextAnnotationGenerator.generateAnnotatedTextAnnotation(false, 2);
 
         mapDBHandler.addTextAnnotation(trainDataset,ta);
         ta = mapDBHandler.getDataset(trainDataset).next();
-=======
-        TextAnnotation ta = mapDBHandler.getDataset(testDataset).next();
->>>>>>> 9db4ea49
         // Add a new view to the TextAnnotation
         String viewName = "TEST_VIEW";
         View dummyView = new View(viewName, "TEST", ta, 0.0);
