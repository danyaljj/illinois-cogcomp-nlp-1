/**
 * This software is released under the University of Illinois/Research and Academic Use License. See
 * the LICENSE file in the root folder for details. Copyright (c) 2016
 *
 * Developed by: The Cognitive Computation Group University of Illinois at Urbana-Champaign
 * http://cogcomp.cs.illinois.edu/
 */
package edu.illinois.cs.cogcomp.core.algorithms;

import edu.illinois.cs.cogcomp.core.datastructures.trees.Tree;
import edu.illinois.cs.cogcomp.core.datastructures.trees.TreeParser;
import edu.illinois.cs.cogcomp.core.datastructures.trees.TreeParserFactory;
<<<<<<< HEAD
import junit.framework.TestCase;
import org.slf4j.Logger;
import org.slf4j.LoggerFactory;
=======
import org.junit.Before;
import org.junit.Test;
>>>>>>> 61f032d1

import java.util.ArrayList;
import java.util.List;

import static org.junit.Assert.assertEquals;

/**
 * @author Vivek Srikumar Jun 23, 2009
 */
<<<<<<< HEAD
public class TreeGrepTest extends TestCase {
    private static Logger logger = LoggerFactory.getLogger(TreeGrepTest.class);
=======
public class TreeGrepTest {
>>>>>>> 61f032d1

    Tree<String> tree;
    List<Tree<String>> foundPatterns;
    List<Tree<String>> notFoundPatterns;

    @Before
    public void init() throws Exception {

        TreeParser<String> parser = TreeParserFactory.getStringTreeParser();

        String treeString =
                "(A (A (B E)       C)   (B (E (D F)	 A)      F)   (C (A (B F G)	 C	 E	 (D H)))   (D H)   (B F G))";
        // String treeString = "(D F)";
        tree = parser.parse(treeString);

        String[] foundPatternStrings =
                new String[] {"(D F)", "A", "(A B)", "(B E)", "(B F)", "(A B C)", "(D H)",
                        "(A B C D)", "(A (B F) C)", "(A (B E) C D)", "(B F G)", "(A (B E) C)",
                        "(A (B E))"};

        // String[] foundPatternStrings = new String[] { "(A B)" };

        foundPatterns = new ArrayList<>();
        for (String p : foundPatternStrings) {
            foundPatterns.add(parser.parse(p));
        }

        String[] notFoundPatternStrings = new String[] {"(A B D)", "(X)", "(A (C E))"};
        notFoundPatterns = new ArrayList<>();
        for (String p : notFoundPatternStrings) {
            notFoundPatterns.add(parser.parse(p));
        }

    }

    @Test
    public void testNotFoundPatternGetMatchPositions() throws Exception {
        for (Tree<String> p : notFoundPatterns) {
            TreeGrep<String> matcher = new TreeGrep<>(p);
            assertEquals(matcher.matches(tree), false);

        }
    }

    @Test
    public void testGetMatchPositions() {

        for (Tree<String> p : foundPatterns) {
            TreeGrep<String> matcher = new TreeGrep<>(p);
            boolean result = matcher.matches(tree);

            // for (TreeGrepMatch<String> match : matcher.getMatches()) {
            // logger.info(match);
            // }

            assertEquals(true, result);

        }

    }

    @Test
    public void testEnd() {
        String[] endPatternStrings = {"(B F $$$)", "(A B C $$$)"};

        for (String endPatternString : endPatternStrings) {
            Tree<String> endPattern =
                    TreeParserFactory.getStringTreeParser().parse(endPatternString);

            TreeGrep<String> matcher = new TreeGrep<>(endPattern);
            boolean result = matcher.matches(tree);

            // for (TreeGrepMatch<String> match : matcher.getMatches()) {
            // logger.info("End: " + match.getRootMatch());
            // }

            assertEquals(true, result);
        }
    }

    @Test
    public void testStart() {
        String[] startPatternStrings = {"(B ^^^ F)", "(A ^^^ B C)"};

        for (String startPatternString : startPatternStrings) {
            Tree<String> startPattern =
                    TreeParserFactory.getStringTreeParser().parse(startPatternString);

            TreeGrep<String> matcher = new TreeGrep<>(startPattern);
            boolean result = matcher.matches(tree);

            // for (TreeGrepMatch<String> match : matcher.getMatches()) {
            // logger.info("Start: " + match.getRootMatch());
            // }

            assertEquals(true, result);
        }
    }

}<|MERGE_RESOLUTION|>--- conflicted
+++ resolved
@@ -10,14 +10,8 @@
 import edu.illinois.cs.cogcomp.core.datastructures.trees.Tree;
 import edu.illinois.cs.cogcomp.core.datastructures.trees.TreeParser;
 import edu.illinois.cs.cogcomp.core.datastructures.trees.TreeParserFactory;
-<<<<<<< HEAD
-import junit.framework.TestCase;
-import org.slf4j.Logger;
-import org.slf4j.LoggerFactory;
-=======
 import org.junit.Before;
 import org.junit.Test;
->>>>>>> 61f032d1
 
 import java.util.ArrayList;
 import java.util.List;
@@ -27,12 +21,7 @@
 /**
  * @author Vivek Srikumar Jun 23, 2009
  */
-<<<<<<< HEAD
-public class TreeGrepTest extends TestCase {
-    private static Logger logger = LoggerFactory.getLogger(TreeGrepTest.class);
-=======
 public class TreeGrepTest {
->>>>>>> 61f032d1
 
     Tree<String> tree;
     List<Tree<String>> foundPatterns;
@@ -85,7 +74,7 @@
             boolean result = matcher.matches(tree);
 
             // for (TreeGrepMatch<String> match : matcher.getMatches()) {
-            // logger.info(match);
+            // System.out.println(match);
             // }
 
             assertEquals(true, result);
@@ -106,7 +95,7 @@
             boolean result = matcher.matches(tree);
 
             // for (TreeGrepMatch<String> match : matcher.getMatches()) {
-            // logger.info("End: " + match.getRootMatch());
+            // System.out.println("End: " + match.getRootMatch());
             // }
 
             assertEquals(true, result);
@@ -125,7 +114,7 @@
             boolean result = matcher.matches(tree);
 
             // for (TreeGrepMatch<String> match : matcher.getMatches()) {
-            // logger.info("Start: " + match.getRootMatch());
+            // System.out.println("Start: " + match.getRootMatch());
             // }
 
             assertEquals(true, result);
