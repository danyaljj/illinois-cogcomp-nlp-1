--- conflicted
+++ resolved
@@ -10,14 +10,11 @@
 import edu.illinois.cs.cogcomp.core.datastructures.trees.Tree;
 import edu.illinois.cs.cogcomp.core.datastructures.trees.TreeParser;
 import edu.illinois.cs.cogcomp.core.datastructures.trees.TreeParserFactory;
-<<<<<<< HEAD
+import org.junit.Before;
+import org.junit.Test;
 import junit.framework.TestCase;
 import org.slf4j.Logger;
 import org.slf4j.LoggerFactory;
-=======
-import org.junit.Before;
-import org.junit.Test;
->>>>>>> 53778878
 
 import java.util.ArrayList;
 import java.util.List;
@@ -27,12 +24,8 @@
 /**
  * @author Vivek Srikumar Jun 23, 2009
  */
-<<<<<<< HEAD
-public class TreeGrepTest extends TestCase {
+public class TreeGrepTest {
     private static Logger logger = LoggerFactory.getLogger(TreeGrepTest.class);
-=======
-public class TreeGrepTest {
->>>>>>> 53778878
 
     Tree<String> tree;
     List<Tree<String>> foundPatterns;
