/**
 * This software is released under the University of Illinois/Research and Academic Use License. See
 * the LICENSE file in the root folder for details. Copyright (c) 2016
 *
 * Developed by: The Cognitive Computation Group University of Illinois at Urbana-Champaign
 * http://cogcomp.cs.illinois.edu/
 */
package edu.illinois.cs.cogcomp.nlp.utilities;

import junit.framework.TestCase;
<<<<<<< HEAD
import org.slf4j.Logger;
import org.slf4j.LoggerFactory;

public class StringCleanupTest extends TestCase {
    private static Logger logger = LoggerFactory.getLogger(StringCleanupTest.class);

=======
import org.junit.Test;

import static org.junit.Assert.assertEquals;

public class StringCleanupTest {
>>>>>>> 61f032d1
    private static final String utf8RefStr = "A𝔊BC ﾁｮｺﾚｰﾄ —interet”";
    private static final String latin1RefStr = "-interet\"";
    private static final String asciiRefStr = "-interet\"";
    private static final String ctrlRefStr = "TestString";
    private static String suppSample = "A" + "\uD835\uDD0A" + "B" + "C";
    private static String halfWidthKatanaSample = "\uff81\uff6e\uff7a\uff9a\uff70\uff84";
    private static String diacriticSample = "—intérêt”";
    private static String ctrlSample = "Test" + String.valueOf((char) 3) + "String";
    private static String combinedStr = suppSample + " " + halfWidthKatanaSample + " "
            + diacriticSample;

//    protected void setUp() throws Exception {
//        super.setUp();
//    }
//
//    protected void tearDown() throws Exception {
//        super.tearDown();
//    }


    @Test
    public void testStringCleanup() {
        String inStr = combinedStr;
        String utf8Str = StringCleanup.normalizeToUtf8(inStr);

        logger.info("Normalized to UTF-8:");
        logger.info(utf8Str);

        assertEquals(utf8RefStr, utf8Str);

        String latin1Str = StringCleanup.normalizeToLatin1(diacriticSample);

        logger.info("Normalized to Latin1:");
        logger.info(latin1Str);

        assertEquals(latin1RefStr, latin1Str);

        String asciiStr = StringCleanup.normalizeToLatin1(diacriticSample);

        logger.info("Normalized to ascii:");
        logger.info(asciiStr);

        assertEquals(asciiRefStr, asciiStr);

        String withoutCtrlCharStr = StringCleanup.removeControlCharacters(ctrlSample);

        logger.info("Removed Control Characters:");
        logger.info(withoutCtrlCharStr);

        assertEquals(ctrlRefStr, withoutCtrlCharStr);

    }
}<|MERGE_RESOLUTION|>--- conflicted
+++ resolved
@@ -8,20 +8,11 @@
 package edu.illinois.cs.cogcomp.nlp.utilities;
 
 import junit.framework.TestCase;
-<<<<<<< HEAD
-import org.slf4j.Logger;
-import org.slf4j.LoggerFactory;
-
-public class StringCleanupTest extends TestCase {
-    private static Logger logger = LoggerFactory.getLogger(StringCleanupTest.class);
-
-=======
 import org.junit.Test;
 
 import static org.junit.Assert.assertEquals;
 
 public class StringCleanupTest {
->>>>>>> 61f032d1
     private static final String utf8RefStr = "A𝔊BC ﾁｮｺﾚｰﾄ —interet”";
     private static final String latin1RefStr = "-interet\"";
     private static final String asciiRefStr = "-interet\"";
@@ -47,29 +38,29 @@
         String inStr = combinedStr;
         String utf8Str = StringCleanup.normalizeToUtf8(inStr);
 
-        logger.info("Normalized to UTF-8:");
-        logger.info(utf8Str);
+        System.out.println("Normalized to UTF-8:");
+        System.out.println(utf8Str);
 
         assertEquals(utf8RefStr, utf8Str);
 
         String latin1Str = StringCleanup.normalizeToLatin1(diacriticSample);
 
-        logger.info("Normalized to Latin1:");
-        logger.info(latin1Str);
+        System.out.println("Normalized to Latin1:");
+        System.out.println(latin1Str);
 
         assertEquals(latin1RefStr, latin1Str);
 
         String asciiStr = StringCleanup.normalizeToLatin1(diacriticSample);
 
-        logger.info("Normalized to ascii:");
-        logger.info(asciiStr);
+        System.out.println("Normalized to ascii:");
+        System.out.println(asciiStr);
 
         assertEquals(asciiRefStr, asciiStr);
 
         String withoutCtrlCharStr = StringCleanup.removeControlCharacters(ctrlSample);
 
-        logger.info("Removed Control Characters:");
-        logger.info(withoutCtrlCharStr);
+        System.out.println("Removed Control Characters:");
+        System.out.println(withoutCtrlCharStr);
 
         assertEquals(ctrlRefStr, withoutCtrlCharStr);
 
