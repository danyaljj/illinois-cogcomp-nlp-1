--- conflicted
+++ resolved
@@ -8,20 +8,15 @@
 package edu.illinois.cs.cogcomp.nlp.utilities;
 
 import junit.framework.TestCase;
-<<<<<<< HEAD
+import org.junit.Test;
 import org.slf4j.Logger;
 import org.slf4j.LoggerFactory;
-
-public class StringCleanupTest extends TestCase {
-    private static Logger logger = LoggerFactory.getLogger(StringCleanupTest.class);
-
-=======
-import org.junit.Test;
 
 import static org.junit.Assert.assertEquals;
 
 public class StringCleanupTest {
->>>>>>> 53778878
+    private static Logger logger = LoggerFactory.getLogger(StringCleanupTest.class);
+
     private static final String utf8RefStr = "A𝔊BC ﾁｮｺﾚｰﾄ —interet”";
     private static final String latin1RefStr = "-interet\"";
     private static final String asciiRefStr = "-interet\"";
