--- conflicted
+++ resolved
@@ -5,15 +5,10 @@
 import static org.junit.Assert.assertEquals;
 
 /**
-<<<<<<< HEAD
- * testing Counter.min() and .max() behavior.
- * Created by Shyam on 12/10/15.
-=======
  * Counter test: max, sorted items
  * @author Shyam Upadhyay
  * @author Christos Christodoulopoulos
  * @since 12/10/15.
->>>>>>> c822e130
  */
 public class TestCounter {
 
