--- conflicted
+++ resolved
@@ -8,13 +8,10 @@
 package edu.illinois.cs.cogcomp.core.datastructures.trees;
 
 import junit.framework.TestCase;
-<<<<<<< HEAD
+import org.junit.Before;
+import org.junit.Test;
 import org.slf4j.Logger;
 import org.slf4j.LoggerFactory;
-=======
-import org.junit.Before;
-import org.junit.Test;
->>>>>>> 53778878
 
 import java.util.*;
 
@@ -23,12 +20,8 @@
 /**
  * @author vivek
  */
-<<<<<<< HEAD
-public class TreeTest extends TestCase {
+public class TreeTest {
     private static Logger logger = LoggerFactory.getLogger(TreeTest.class);
-=======
-public class TreeTest {
->>>>>>> 53778878
 
     class Node {
         int nodeId;
