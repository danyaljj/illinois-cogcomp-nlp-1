--- conflicted
+++ resolved
@@ -102,11 +102,7 @@
         String cleanText = TextCleaner.replaceUnderscores(badText);
 
         boolean isGood = !(cleanText.contains("_"));
-<<<<<<< HEAD
-        logger.error(cleanText);
-=======
         logger.info(cleanText);
->>>>>>> 2ca37ee8
         assertEquals(true, isGood);
     }
 
