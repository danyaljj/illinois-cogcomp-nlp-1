--- conflicted
+++ resolved
@@ -77,10 +77,7 @@
         // Change the space between '|' if the longest word has length longer than 10(default)
         if (longestWordSize > 10) {
             for (int i = 1; i < formatterList.size(); i += 2) {
-<<<<<<< HEAD
-                // All columns are of equal size of Max(10, longest word)
-=======
->>>>>>> dcf998c2
+                // All columns will have same width of Math.max(10, longest word)
                 formatterList.set(i, "%-" + longestWordSize + "s ");
             }
         }
@@ -90,7 +87,6 @@
             formatterString += formatterList.get(i);
         }
 
-<<<<<<< HEAD
         int lenColSep = 0;
         for (int i = 0; i < allTableRows.size(); i ++) {
             // Add this line to separate data from their column names
@@ -108,14 +104,6 @@
             if (i == 0) {
                 lenColSep = appendStr.length();
             }
-=======
-        for (int i = 0; i < allTableRows.size(); i ++) {
-            // Add this line to separate data from their column names
-            if (i == 1) {
-                buffer.append("|-----\n");
-            }
-            buffer.append(String.format(formatterString, (allTableRows.get(i)).toArray()));
->>>>>>> dcf998c2
         }
 
         return buffer.toString();
@@ -209,19 +197,4 @@
         separators.add(this.getRowCount());
     }
 
-    public static void main(String []args) {
-        Table table = new Table();
-
-        table.addColumn("Precision");
-        table.addColumn("Recall");
-        table.addColumn("F1");
-        table.addColumn("Overall");
-
-        table.addRow(new String[] {"here", "lol", "wow", "amazing"});
-        table.addRow(new String[] {"idk", "won", "jkjkkkkkk", "great"});
-        table.addRow(new String[] {"haha", "cong", "abcdef", "666666"});
-
-        String textTable = table.toTextTable();
-        System.out.println(textTable);
-    }
 }