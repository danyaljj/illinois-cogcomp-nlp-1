--- conflicted
+++ resolved
@@ -24,11 +24,7 @@
     public enum HeadSearchDirection {
         Left {
             public int getHeadChildId(Constituent tree, String[] info, boolean getDefault) {
-<<<<<<< HEAD
-				int headId = 0;
-=======
-                int headId = 0;
->>>>>>> 0530080a
+                int headId = 0;
                 boolean foundHead = false;
                 // traverse from left to right
                 for (String anInfo : info) {
@@ -159,17 +155,10 @@
         };
 
         abstract int getHeadChildId(Constituent parseNode, String[] info, boolean getDefault);
-<<<<<<< HEAD
-	}
-
-	protected Pair<HeadSearchDirection, String[]> defaultRule = new Pair<>(
-            HeadSearchDirection.Left, new String[]{"S"});
-=======
     }
 
     protected Pair<HeadSearchDirection, String[]> defaultRule = new Pair<>(
             HeadSearchDirection.Left, new String[] {"S"});
->>>>>>> 0530080a
 
     /**
      * Get the head node of a constituent belonging to a parse tree. The input constituent *must* be
@@ -244,12 +233,8 @@
     private Constituent findHead(Constituent parseNode, Pair<HeadSearchDirection, String[]> rule,
             boolean getDefaultHeadChild) {
 
-<<<<<<< HEAD
-        int headChild = rule.getFirst().getHeadChildId(parseNode, rule.getSecond(), getDefaultHeadChild);
-=======
         int headChild =
                 rule.getFirst().getHeadChildId(parseNode, rule.getSecond(), getDefaultHeadChild);
->>>>>>> 0530080a
 
         if (headChild == -1)
             return null;
