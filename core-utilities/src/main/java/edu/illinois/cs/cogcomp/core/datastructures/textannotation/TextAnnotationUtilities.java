--- conflicted
+++ resolved
@@ -13,12 +13,9 @@
 import edu.illinois.cs.cogcomp.core.datastructures.HasAttributes;
 import edu.illinois.cs.cogcomp.core.datastructures.IntPair;
 import edu.illinois.cs.cogcomp.core.datastructures.ViewNames;
-<<<<<<< HEAD
-import edu.illinois.cs.cogcomp.core.utilities.StringTransformation;
-=======
 import org.slf4j.Logger;
 import org.slf4j.LoggerFactory;
->>>>>>> f4b841c0
+import edu.illinois.cs.cogcomp.core.utilities.StringTransformation;
 
 import java.io.PrintStream;
 import java.util.*;
@@ -237,6 +234,7 @@
             } else {
                 newVu = new View(vu.viewName, vu.viewGenerator, newTA, vu.score);
             }
+            newTA.addView(vuName, newVu);
         }
 
         Map<Constituent, Constituent> consMap = new HashMap<>();
