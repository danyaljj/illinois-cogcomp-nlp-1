--- conflicted
+++ resolved
@@ -144,12 +144,6 @@
                     List<Constituent> args = new ArrayList<>();
                     List<String> tempArgLabels = new ArrayList<>();
                     for (IntPair span : verbSRLArgs.keySet()) {
-<<<<<<< HEAD
-                        args.add(new Constituent("argument", viewName, ta, span.getFirst(), span
-                                .getSecond()));
-                        tempArgLabels.add(verbSRLArgs.get(span));
-=======
->>>>>>> e2b03564
                         args.add(new Constituent("argument", viewName, ta, span.getFirst(), span.getSecond()));
                         if (withNoisyLabels)
                             tempArgLabels.add(verbSRLArgs_noisy.get(span));
