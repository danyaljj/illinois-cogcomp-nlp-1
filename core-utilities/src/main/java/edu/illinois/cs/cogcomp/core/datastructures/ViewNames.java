--- conflicted
+++ resolved
@@ -148,11 +148,8 @@
             case CLAUSES_BERKELEY:
             case BROWN_CLUSTERS:
             case GAZETTEER:
-<<<<<<< HEAD
             case TREE_GAZETTEER:
-=======
             case GAZETTEER_NE:
->>>>>>> 562255ec
                 return ViewTypes.SPAN_LABEL_VIEW;
             case DEPENDENCY:
             case DEPENDENCY_STANFORD:
