--- conflicted
+++ resolved
@@ -262,12 +262,7 @@
         double score = readDouble("score", object);
         int[] endPositions = readIntArray("sentenceEndPositions", object);
 
-<<<<<<< HEAD
-        return new Pair<>(new Pair<>(generator, score),
-                endPositions);
-=======
         return new Pair<>(new Pair<>(generator, score), endPositions);
->>>>>>> 48b8163b
 
     }
 
