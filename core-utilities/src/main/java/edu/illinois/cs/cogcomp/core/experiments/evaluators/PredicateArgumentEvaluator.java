--- conflicted
+++ resolved
@@ -188,11 +188,7 @@
             output.add(new Pair<>(r.getRelationName(), target));
 
             if (spans.contains(target.getSpan()))
-<<<<<<< HEAD
-                logger.info("Error! Overlapping spans in " + view.getViewName() + "\n"
-=======
                 logger.error("Error! Overlapping spans in " + view.getViewName() + "\n"
->>>>>>> 2ca37ee8
                         + view.getTextAnnotation() + "\n" + view);
 
             spans.add(target.getSpan());
