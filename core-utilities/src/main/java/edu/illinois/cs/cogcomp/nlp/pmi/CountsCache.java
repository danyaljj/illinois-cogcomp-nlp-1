/**
 * This software is released under the University of Illinois/Research and Academic Use License. See
 * the LICENSE file in the root folder for details. Copyright (c) 2016
 *
 * Developed by: The Cognitive Computation Group University of Illinois at Urbana-Champaign
 * http://cogcomp.cs.illinois.edu/
 */
package edu.illinois.cs.cogcomp.nlp.pmi;

import edu.illinois.cs.cogcomp.core.io.IOUtils;
import org.slf4j.Logger;
import org.slf4j.LoggerFactory;

import java.sql.*;

public class CountsCache {
    private static Logger logger = LoggerFactory.getLogger(CountsCache.class); 
    
    public static final String sqlDriver = "org.h2.Driver";

    private static Connection connection;

    private final String dbFile;

    static {
        try {
            Class.forName(sqlDriver);
        } catch (ClassNotFoundException e) {
            e.printStackTrace();
            System.exit(-1);
        }
    }

    private static void createTable(String dbFile, String tableName, String tableDefinition)
            throws SQLException {

        checkConnection(dbFile);

        Connection connection = getConnection(dbFile);

        Statement statement = connection.createStatement();
        String sql = "create table " + tableName + " (" + tableDefinition + ")";

        logger.info(sql);
        statement.executeUpdate(sql);

        statement.close();
    }

    private synchronized static void initializeConnection(String dbFile) {
        try {
            connection = DriverManager.getConnection(getDBURL(dbFile));

        } catch (Exception ex) {
            throw new RuntimeException(ex);
        }

    }

    private static String getDBURL(String dbFile) {
        return "jdbc:h2:" + dbFile + ";MODE=MySQL";
    }

    private static void checkConnection(String dbFile) {
        try {
            if (connection == null || connection.isClosed())
                initializeConnection(dbFile);
        } catch (SQLException e) {
            throw new RuntimeException(e);
        }
    }

    private static boolean dbFileExists(String dbFile) {
        boolean create = false;
        if (!IOUtils.exists(dbFile + ".h2.db"))
            create = true;
        return create;
    }

    private static Connection getConnection(String dbFile) {
        checkConnection(dbFile);
        return connection;
    }

    public CountsCache(String dbFile) {
        this.dbFile = dbFile;
        boolean create = dbFileExists(dbFile);
        logger.info("Cache {}found", create ? "not " : "");
        initializeConnection(dbFile);

        if (create) {
            logger.info("Creating database cache at " + dbFile);
            try {
                createTable(dbFile, "counts",
                        "item varchar not null, value bigint not null, primary key (item)");
            } catch (SQLException e) {
                e.printStackTrace();
                System.exit(-1);
            }
        }
    }

    public void add(String item, long count) {
        item = item.trim();

        String sql = "insert into counts (item, value) values(?,?)";

        try {
            Connection c = getConnection(dbFile);
            PreparedStatement stmt = c.prepareStatement(sql);
            stmt.setString(1, item);
            stmt.setLong(2, count);
            stmt.executeUpdate();
        } catch (Exception ex) {
<<<<<<< HEAD

            logger.info("Cannot add (" + item + ", " + count + ")");
=======
            System.err.println("Cannot add (" + item + ", " + count + ")");
>>>>>>> 2ca37ee8
            throw new RuntimeException(ex);
        }

    }

    public boolean hasKey(String item) {
        item = item.trim();

        String sql = "select value from counts where item = ?";

        try {
            Connection c = getConnection(dbFile);
            PreparedStatement stmt = c.prepareStatement(sql);
            stmt.setString(1, item);
            ResultSet rs = stmt.executeQuery();

            return rs.next();

        } catch (Exception ex) {
            throw new RuntimeException(ex);
        }

    }

    public long get(String item) {
        item = item.trim();

        String sql = "select value from counts where item = ?";

        try {
            Connection c = getConnection(dbFile);
            PreparedStatement stmt = c.prepareStatement(sql);
            stmt.setString(1, item);
            ResultSet rs = stmt.executeQuery();

            if (rs.next()) {
                return rs.getLong(1);
            } else {
                return -1;
            }

        } catch (Exception ex) {
            throw new RuntimeException(ex);
        }
    }

    public int getStatistics() {
        String sql = "select count(*) from counts";
        try {
            Connection c = getConnection(dbFile);
            PreparedStatement stmt = c.prepareStatement(sql);
            ResultSet rs = stmt.executeQuery();

            rs.next();
            return rs.getInt(1);

        } catch (Exception ex) {
            throw new RuntimeException(ex);
        }

    }
}<|MERGE_RESOLUTION|>--- conflicted
+++ resolved
@@ -112,12 +112,7 @@
             stmt.setLong(2, count);
             stmt.executeUpdate();
         } catch (Exception ex) {
-<<<<<<< HEAD
-
-            logger.info("Cannot add (" + item + ", " + count + ")");
-=======
             System.err.println("Cannot add (" + item + ", " + count + ")");
->>>>>>> 2ca37ee8
             throw new RuntimeException(ex);
         }
 
