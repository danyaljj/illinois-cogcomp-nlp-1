package edu.illinois.cs.cogcomp.transliteration;

import edu.illinois.cs.cogcomp.core.algorithms.LevensteinDistance;
import edu.illinois.cs.cogcomp.core.algorithms.ProducerConsumer;
import edu.illinois.cs.cogcomp.core.datastructures.Pair;
import edu.illinois.cs.cogcomp.core.io.LineIO;
import edu.illinois.cs.cogcomp.utils.Dictionaries;
import edu.illinois.cs.cogcomp.utils.SparseDoubleVector;
import edu.illinois.cs.cogcomp.utils.TopList;
import edu.illinois.cs.cogcomp.utils.Utils;
import org.slf4j.Logger;
import org.slf4j.LoggerFactory;
import org.xml.sax.SAXException;

import javax.xml.parsers.ParserConfigurationException;
import java.io.File;
import java.io.FileNotFoundException;
import java.io.IOException;
import java.util.*;

import static com.ibm.icu.impl.duration.impl.DataRecord.EGender.N;

class Runner {

    static String dataPath = "Data/hebrewEnglishAlignment/";
    static String wikidata = "/shared/corpora/transliteration/wikidata/";
    static String wikidataurom = "/shared/corpora/transliteration/wikidata.urom/";
    static String wikidataextra = "/shared/corpora/transliteration/wikidata-extra/";
    static String NEWS = "/shared/corpora/transliteration/NEWS2015/";
    static String tl = "/shared/corpora/transliteration/";
    static String irvinedata = tl + "from_anne_irvine/";

    // set these later on
<<<<<<< HEAD
    public static int NUMTRAIN = -1;
    public static int NUMTEST = -1;

    public static double TRAINRATIO = 0.75;

=======
    public static int NUMTRAIN = 1000;
    public static int NUMTEST = 1000;
>>>>>>> 4914a56c

    private static Logger logger = LoggerFactory.getLogger(Runner.class);

    public static void main(String[] args) throws Exception {

<<<<<<< HEAD
        String trainfile = args[0];
        String testfile = args[1];

        String trainlang = "Hindi";
        String testlang = "Hindi";
        String probFile = "nonsenseword"; //String.format("probs-%s.txt", trainlang);
//        String trainfile = wikidataurom + String.format("wikidata.%s", trainlang);
//        String testfile = wikidataurom + String.format("wikidata.%s", testlang);
=======
        String trainlang = "Arabic";
        String testlang = "Arabic";
        String probFile = "nonsenseword"; //String.format("probs-%s.txt", trainlang);
        //String trainfile = wikidata + String.format("wikidata.%s", trainlang);
        //String testfile = wikidata + String.format("wikidata.%s", testlang);

        String trainfile = String.format("Data/wikidata.%s", trainlang);
        String testfile = String.format("Data/wikidata.%s", testlang);
>>>>>>> 4914a56c

        ///String trainfile = irvinedata + String.format("irvine-data.%s", trainlang);
        //String testfile = irvinedata + String.format("irvine-data.%s", testlang);

        String method = "wikidata";

        if(method == "interactive"){
            interactive();

        }else if(method == "wikidata") {
            TrainAndTest(trainfile, testfile);
        }else if(method == "wikidata-pretrain"){
            LoadAndTest(probFile, testfile);
        }else if(method == "NEWS"){
            String langpair = "EnBa";

            TrainAndTestNEWS(langpair);
        }else if(method == "CCB") {
            List<Example> data = Utils.readCCBData("en", "ja");
            System.out.println(data.size());
        }else if(method == "compare"){
            compare(trainfile, testfile);
        }else if(method == "test") {
            test();
        }else if(method == "makedata"){
            makedata(trainfile, testfile);
        }else if(method == "makeprobs") {
            trainfile = String.format("wikidata.%s-%s", trainlang, testlang);
            makeprobs(trainfile, trainlang, testlang);
        }else if(method == "experiments"){
            experiments();
        }else{
            logger.error("Should never get here! Try a new method. It was: " + method);
        }

    }

    /**
     * Run this method to get all results for ranking.
     * @throws Exception
     */
    private static void experiments() throws Exception {
        String[] arabic_names = {"Arabic", "Egyptian_Arabic", "Mazandarani", "Pashto", "Persian", "Western_Punjabi"};
        String[] devanagari_names = {"Hindi", "Marathi", "Nepali", "Sanskrit"};
        String[] cyrillic_names = {"Bashkir", "Bulgarian", "Chechen", "Kirghiz", "Macedonian", "Russian", "Ukrainian"};

        // List<String> arabicresults = new ArrayList<>();
        // NUMTRAIN = 485;
        // NUMTEST = 4062;
        // for(String name : arabic_names){
        //     logger.debug("Working on " + name);
        //     String trainfile = wikidata + String.format("wikidata.%s", name);
        //     String testfile = wikidata + String.format("wikidata.%s", "Urdu");

        //     arabicresults.add(name + TrainAndTest(trainfile, testfile));
        // }
        // LineIO.write("arabicresults.txt", arabicresults);

        // List<String> devresults = new ArrayList<>();
        // NUMTRAIN = 896;
        // NUMTEST = 477;
        // for(String name : devanagari_names){
        // logger.debug("Working on " + name);
        //     String trainfile = wikidata + String.format("wikidata.%s", name);
        //     String testfile = wikidata + String.format("wikidata.%s", "Newar");

        //     devresults.add(name + TrainAndTest(trainfile, testfile));
        // }
        // LineIO.write("devresults.txt", devresults);


        List<String> cyrillicresults = new ArrayList<>();
        NUMTRAIN = 381;
        NUMTEST = 482;
        for(String name : cyrillic_names){
            logger.debug("Working on " + name);
            String trainfile = wikidata + String.format("wikidata.%s", name);
            String testfile = wikidata + String.format("wikidata.%s", "Chuvash");

            cyrillicresults.add(name + TrainAndTest(trainfile, testfile));
        }
        LineIO.write("cyrillicresults.txt", cyrillicresults);

    }


    /**
       This trains a model from a file and writes the productions
       to file. This is intended primarily as a way to measure WAVE.
       Use this in tandem with makedata().
    */
    private static void makeprobs(String trainfile, String trainlang, String testlang) throws IOException{

        List<Example> training = Utils.readWikiData("gen-data/" + trainfile);
        
        SPModel model = new SPModel(training);

        model.Train(5);

        model.WriteProbs("models/probs-" + trainlang + "-" + testlang + ".txt");
                         
    }

    /**
     * Given two language names, this will create a file of pairs between these languages by
     * finding pairs in each language with common English sources.
     *
     * The output of this will be used in makeprobs to get WAVE scores.
     *
     * @param trainfile
     * @param testfile
     * @throws IOException
     */
    private static void makedata(String trainfile, String testfile) throws IOException {
        List<Example> training = Utils.readWikiData(trainfile);
        List<Example> testing = Utils.readWikiData(testfile);

        String langA = trainfile.split("\\.")[1];
        String langB = testfile.split("\\.")[1];

        // this creates examples that map from training tgt lang to testing tgt lang
        List<Example> a2b = new ArrayList<>();

        HashMap<String, HashSet<Example>> engToEx = new HashMap<>();
        for(Example e : training){
            String eng = e.sourceWord;

            HashSet<Example> prods;
            if(engToEx.containsKey(eng)){
                prods = engToEx.get(eng);
            }else {
                prods = new HashSet<>();
            }
            prods.add(e);
            engToEx.put(eng, prods);
        }

        logger.debug("Done with reading " + trainfile);

        for(Example e : testing){
            String eng = e.sourceWord;
            if(engToEx.containsKey(eng)){
                HashSet<Example> examples = engToEx.get(eng);

                for(Example e2a : examples) {
                    // eng of e2a is same as eng of e
                    a2b.add(new Example(e2a.getTransliteratedWord(), e.getTransliteratedWord()));
                }

            }
        }

        logger.debug("Done with reading " + testfile);


        HashSet<String> outlines = new HashSet<>();

        for(Example e : a2b){
            // wikidata file ordering is tgt src.
            outlines.add(e.getTransliteratedWord() + "\t" + e.sourceWord);
        }

        List<String> listlines = new ArrayList<>(outlines);
        listlines.add(0, "# " + langB + "\t" + langA + "\n");

        LineIO.write("gen-data/wikidata." + langA + "-" + langB, listlines);

    }

    static void compare(String trainfile, String testfile) throws FileNotFoundException {
        List<Example> training = Utils.readWikiData(trainfile);
        List<Example> testing = Utils.readWikiData(testfile);

        // get transliteration pairs between these two.
        HashMap<String, String> english2train = new HashMap<>();
        for(Example e : training){
            if(english2train.containsKey(e.sourceWord)){
                // probably not a problem. Because the readWikiData splits the names into first and last,
                // it is likely that we will see the same first name many times. Assume it is the same
                // each time (weak!)
            }
            english2train.put(e.sourceWord,e.getTransliteratedWord());
        }

        int num = 0;
        double sum = 0;
        for(Example e : testing){
            if(english2train.containsKey(e.sourceWord)){
                String train = english2train.get(e.sourceWord);
                // there is only one of these, so it doesn't matter if it is a list.
                List<String> test = e.getTransliteratedWords();

                // get edit distance between these.
                double F1 = Utils.GetFuzzyF1(train, test);
                sum += F1;
                num++;
            }
        }
        System.out.println("Num pairs: " + num);
        System.out.println("Avg F1: " + sum / num);


    }


    /**
     * A function for testing bridge languages. This creates a transitive model.
     * @throws IOException
     */
    static void test() throws IOException {
        // open probs.Nepali
        // open probs.Arabic
        SPModel t = new SPModel("probs-Nepali.txt");
        SPModel a = new SPModel("probs-Western_Punjabi.txt");

        SparseDoubleVector<Production> tprobs = t.getProbs();
        SparseDoubleVector<Production> aprobs = a.getProbs();

        // this creates productions that map from Nepali to arabic.
        SparseDoubleVector<Production> t2a = new SparseDoubleVector<>();

        // this maps from English segment to Nepali segment set. This set should add to 1

        HashMap<String, HashSet<Production>> firstToProd = new HashMap<>();
        for(Production p : tprobs.keySet()){
            String eng = p.getFirst();
            // don't include the tiny ones...
            if(tprobs.get(p) < 0.1){
                continue;
            }
            HashSet<Production> prods;
            if(firstToProd.containsKey(eng)){
                prods = firstToProd.get(eng);
            }else {
                 prods = new HashSet<>();
            }
            prods.add(p);
            firstToProd.put(eng, prods);
        }

        logger.debug("Done with reading nepali...");

        for(Production p : aprobs.keySet()){
            String eng = p.getFirst();
            if(firstToProd.containsKey(eng)){
                HashSet<Production> telugu_prods = firstToProd.get(eng);

                for(Production tel : telugu_prods) {
                    // eng of tel is same as eng of p

                    // maybe should be log probs.
                    double score = tprobs.get(tel) * aprobs.get(p);

                    t2a.put(new Production(tel.getSecond(), p.getSecond()), score);
                }

            }
        }

        logger.debug("Done with reading arabic...");


        double threshold = 0.;
        ArrayList<String> outlines = new ArrayList<>();
        for(Production p : t2a.keySet()){
            if(t2a.get(p) > threshold) {
                outlines.add(p.getFirst() + "\t" + p.getSecond() + "\t" + t2a.get(p));
            }
        }
        LineIO.write("probs-nepali-to-arabic.txt", outlines);

    }


    static void interactive() throws Exception {
        SPModel model = new SPModel("probs-arabic.txt");

        //List<String> arabicStrings = Program.getForeignWords(wikidata + "wikidata.Armenian");
        //model.SetLanguageModel(arabicStrings);

        Scanner scanner = new Scanner(System.in);

        while(true){
            System.out.print("Enter something:");
            String name = scanner.nextLine().toLowerCase();

            if(name.equals("exit")){
                break;
            }

            System.out.println(name);

            TopList<Double, String> cands = model.Generate(name);
            Iterator<Pair<Double,String>> ci = cands.iterator();

            int lim = Math.min(5, cands.size());

            if(lim == 0){
                System.out.println("No candidates for this...");
            }else {
                for (int i = 0; i < lim; i++) {
                    Pair<Double, String> p = ci.next();
                    System.out.println(p.getFirst() + ": " + p.getSecond());
                }
            }
        }
    }

    /**
     * Given a model and set of testing examples, this will get scores using the generation method.
     * @param model this needs to be a trained model.
     * @param testing a set of examples.
     * @return an 3-element double array of scores with elements MRR,ACC,F1
     * @throws Exception
     */
    public static double[] TestGenerate(SPModel model, List<? extends MultiExample> testing, String lang) throws Exception {
        double correctmrr = 0;
        double correctacc = 0;
        double totalf1 = 0;

        List<String> outlines = new ArrayList<>();

        //model.setMaxCandidates(30);

        int i = 0;
        for (MultiExample example : testing) {
            if(i%500 == 0) {
                logger.debug("on example " + i + " out of " + testing.size());
                //logger.debug("USING THE CREATED MODEL TO GET INTO URDU.");
            }
            i++;

            outlines.add("SourceWord: " + example.sourceWord + "");
            for(String tw : example.getTransliteratedWords()){
                outlines.add("TransliteratedWords: " + tw);
            }

            TopList<Double,String> prediction = model.Generate(example.sourceWord);

            for(Pair<Double, String> cand : prediction){
                if(example.getTransliteratedWords().contains(cand.getSecond())){
                    outlines.add("**" + cand.getSecond() + ", " + cand.getFirst() + "**");
                }else{
                    outlines.add("" + cand.getSecond() + ", " + cand.getFirst() + "");
                }
            }
            outlines.add("\n");

            int bestindex = -1;

            double F1 = 0;
            if(prediction.size() == 0){
                //logger.error("No cands for this word: " + example.sourceWord);
            }else {
                F1 = Utils.GetFuzzyF1(prediction.getFirst().getSecond(), example.getTransliteratedWords());
            }
            totalf1 += F1;

            for(String target : example.getTransliteratedWords()){
                int index = prediction.indexOf(target);
                if(bestindex == -1 || index < bestindex){
                    bestindex = index;
                }
            }

            if (bestindex >= 0) {
                correctmrr += 1.0 / (bestindex + 1);
                if(bestindex == 0){
                    correctacc += 1.0;
                }
            }
        }

        LineIO.write("output/out-gen-"+ lang +".txt", outlines);

        double mrr = correctmrr / (double)testing.size();
        double acc = correctacc / (double)testing.size();
        double f1 = totalf1 / (double)testing.size();

        double[] res = new double[3];
        res[0] = mrr;
        res[1] = acc;
        res[2] = f1;

        return res;
    }

    /**
     * Given a model and set of testing examples, this will get scores using the generation method.
     * @param model this needs to be a trained model.
     * @param testing a set of examples.
     * @return an 3-element double array of scores with elements MRR,ACC,F1
     * @throws Exception
     */
    public static double[] TestGenerateChain(SPModel model, List<? extends MultiExample> testing, String lang) throws Exception {
        double correctmrr = 0;
        double correctacc = 0;
        double totalf1 = 0;

        List<String> outlines = new ArrayList<>();

        //String id = "Any-Arabic; NFD";
        //Transliterator t = Transliterator.getInstance(id);

        logger.warn("CREATING A SECOND STAGE MODEL RIGHT HERE.");
        boolean fix = false; // don't try to fix the data... edit distance is weird in 2 foreign langs.
        List<Example> training = Utils.readWikiData("gen-data/wikidata.Western_Punjabi-Urdu", fix);
        logger.debug("Size of intermediate model: " + training.size());
        SPModel stage2model = new SPModel(training);
        stage2model.setMaxCandidates(5);
        stage2model.Train(5);


        // FIXME: CAREFUL HERE!!!
        //logger.warn("SETTING MAXCANDS TO JUST 5");
        model.setMaxCandidates(5);

        int i = 0;
        for (MultiExample example : testing) {
            if(i%500 == 0) {
                logger.debug("on example " + i + " out of " + testing.size());
                //logger.debug("USING THE CREATED MODEL TO GET INTO URDU.");
            }
            i++;

            outlines.add("SourceWord: " + example.sourceWord + "");
            for(String tw : example.getTransliteratedWords()){
                outlines.add("TransliteratedWords: " + tw);
            }

            TopList<Double,String> prediction = model.Generate(example.sourceWord);

            // This block is for the second stage in the pipeline.
            TopList<Double, String> scriptpreds = new TopList<>(25);
            // there will be 5 of these
            for(Pair<Double, String> cand : prediction){

                // there will be 5 of these
                TopList<Double,String> chuvashcands = stage2model.Generate(cand.getSecond());

                for(Pair<Double, String> chaincand : chuvashcands){
                    scriptpreds.add(cand.getFirst() * chaincand.getFirst(), chaincand.getSecond());
                }

             }
            prediction = scriptpreds;

            for(Pair<Double, String> cand : prediction){
                if(example.getTransliteratedWords().contains(cand.getSecond())){
                    outlines.add("**" + cand.getSecond() + ", " + cand.getFirst() + "**");
                }else{
                    outlines.add("" + cand.getSecond() + ", " + cand.getFirst() + "");
                }
            }
            outlines.add("\n");

            int bestindex = -1;

            double F1 = 0;
            if(prediction.size() == 0){
                //logger.error("No cands for this word: " + example.sourceWord);
            }else {
                F1 = Utils.GetFuzzyF1(prediction.getFirst().getSecond(), example.getTransliteratedWords());
            }
            totalf1 += F1;

            for(String target : example.getTransliteratedWords()){
                int index = prediction.indexOf(target);
                if(bestindex == -1 || index < bestindex){
                    bestindex = index;
                }
            }

            if (bestindex >= 0) {
                correctmrr += 1.0 / (bestindex + 1);
                if(bestindex == 0){
                    correctacc += 1.0;
                }
            }
        }

        LineIO.write("output/out-gen-"+ lang +".txt", outlines);

        double mrr = correctmrr / (double)testing.size();
        double acc = correctacc / (double)testing.size();
        double f1 = totalf1 / (double)testing.size();

        double[] res = new double[3];
        res[0] = mrr;
        res[1] = acc;
        res[2] = f1;

        return res;
    }



    public static Pair<Double,Double> TestDiscovery(SPModel model, List<Example> testing) throws IOException {
        double correctmrr = 0;
        double correctacc = 0;

        List<String> possibilities = new ArrayList<>();
        for(Example e : testing){
            possibilities.add(e.getTransliteratedWord());
        }

        List<String> outlines = new ArrayList<>();

        for (Example example : testing) {

            int topK = 30;
            TopList<Double, String> ll = new TopList<>(topK);
            for(String target : possibilities){
                double prob = model.Probability(example.sourceWord, target);
                ll.add(prob, target);
            }

            outlines.add(example.sourceWord);
            for(Pair<Double, String> p : ll){
                String s = p.getSecond();

                if(s.equals(example.getTransliteratedWord())){
                    s = "**" + s + "**";
                }

                outlines.add(s);
            }
            outlines.add("");

            int index = ll.indexOf(example.getTransliteratedWord());
            if (index >= 0) {
                correctmrr += 1.0 / (index + 1);
                if(index == 0){
                    correctacc += 1.0;
                }
            }
        }

        LineIO.write("output/out-disc.txt", outlines);

        double mrr = correctmrr / (double)testing.size();
        double acc = correctacc / (double)testing.size();

        return new Pair<>(mrr, acc);
    }

    /**
     * This loads a prob file (having been generated from a previous testing run) and tests
     * on the test file.
     * @param probFile
     * @param testfile
     * @throws Exception
     */
    public static void LoadAndTest(String probFile, String testfile) throws Exception {

        List<Example> testing = Utils.readWikiData(testfile);
        java.util.Collections.shuffle(testing);

        double avgmrr= 0;
        double avgacc = 0;
        double avgf1 = 0;

        SPModel model = new SPModel(probFile);

        logger.info("Testing.");
        double[] res = TestGenerate(model, testing, "unknown");
        double mrr = res[0];
        double acc = res[1];
        double f1 = res[2];
        avgmrr += mrr;
        avgacc += acc;
        avgf1 += f1;
        model.WriteProbs("models/probs-" + testfile.split("\\.")[1] +".txt");

        //System.out.println("=============");
        //System.out.println("AVGMRR=" + avgmrr);
        //System.out.println("AVGACC=" + avgacc);
        //System.out.println("AVGF1 =" + avgf1);
    }


    public static String TrainAndTest(String trainfile, String testfile) throws Exception {

        List<Example> training = Utils.readWikiData(trainfile);
        List<Example> testing = Utils.readWikiData(testfile);

        // params
        int emiterations = 5;
        boolean rom = false; // use romanization or not.

        double avgmrr= 0;
        double avgacc = 0;
        double avgf1 = 0;
        int num = 1;

        for (int i = 0; i < num; i++) {

            java.util.Collections.shuffle(training);

            int trainnum = (int)Math.round(TRAINRATIO*training.size());

            List<Example> subtraining = training.subList(0,trainnum);
            List<Example> subtesting;

            logger.info("Orig len of testing: " + testing.size());

            if(trainfile.equals(testfile)){
                subtesting = testing.subList(trainnum,training.size()-1);
            }else{
                subtesting = testing; //testing.subList(0,NUMTEST);
            }

            logger.info("Actual Training: " + subtraining.size());
            logger.info("Actual Testing: " + subtesting.size());
        
            
            SPModel model = new SPModel(subtraining);
            //model.setUseNPLM(true);
            //model.setNPLMfile("lm/newar/nplm-new.txt");
            //List<String> langstrings = Program.getForeignWords(training);
            //model.SetLanguageModel(langstrings);

            model.Train(emiterations, rom, subtesting);

//            Pair<Double, Double> p = TestDiscovery(model, testing);
//            double mrr = p.getFirst();
//            double acc = p.getSecond();
            logger.info("Testing.");
            String[] pathsplit = trainfile.split("\\.");
            String trainlang = pathsplit[pathsplit.length-1]; // get the last element, filename should be wikidata.Lang

            // This is for testing
            
            double[] res = TestGenerate(model, subtesting, trainlang);
            double mrr = res[0];
            double acc = res[1];
            double f1 = res[2];
            avgmrr += mrr;
            avgacc += acc;
            avgf1 += f1;
            System.out.println(subtraining.size() + "," + subtesting.size() + "," + mrr + "," + acc + "," + f1);
            //model.WriteProbs("output/probs-" + trainlang +".txt");
        }

        //System.out.println("=============");
        //System.out.println("AVGMRR=" + avgmrr / num);
        //System.out.println("AVGACC=" + avgacc / num);
        //System.out.println("AVGF1 =" + avgf1 / num);

        //System.out.println("& " + avgmrr / num + " & " + avgacc / num + " & " + avgf1 / num + " \\\\");
        return " & " + avgmrr / num + " & " + avgacc / num + " & " + avgf1 / num + " \\\\";

    }


    /**
     * This is for training and testing of NEWS data.

     * @throws Exception
     */
    public static void TrainAndTestNEWS(String langpair) throws Exception {

        // given a language pair (such as EnHi), we find the files that match it. Train is
        // always for training, dev always for testing.

        String[] folders = {"NEWS2015_I2R","NEWS2015_MSRI","NEWS2015_NECTEC","NEWS2015_RMIT"};

        String trainfile = "";
        String testfile = "";

        for(String folder : folders){
            File filefolder = new File(NEWS + folder);
            File[] files = filefolder.listFiles();
            for(File f : files){
                System.out.println(f.getName());
                String name = f.getName();
                if(name.contains("NEWS15_dev_" + langpair)){
                    testfile = f.getAbsolutePath();
                }else if(name.contains("NEWS15_train_" + langpair)){
                    trainfile = f.getAbsolutePath();
                }
            }
        }

        logger.debug("Using train: {}", trainfile);
        logger.debug("Using test: {}", testfile);

        List<MultiExample> trainingMulti = Utils.readNEWSData(trainfile);

        // convert the MultiExamples into single examples.
        List<Example> training = Utils.convertMulti(trainingMulti);

        //logger.debug("USING A SHORTENED NUMBER OF TRAINING EXAMPLES!");
        //training = training.subList(0,700);

        List<MultiExample> testing = Utils.readNEWSData(testfile);

        System.out.println("Training examples: " + training.size());
        System.out.println("Testing examples: " + testing.size());

        double avgmrr= 0;
        double avgacc = 0;
        double avgf1 = 0;
        int num = 1;

        for (int i = 0; i < num; i++) {

            //java.util.Collections.shuffle(training);
            //java.util.Collections.shuffle(testing);

            SPModel model = new SPModel(training);
            //List<String> langstrings = Program.getForeignWords(wikidata + "wikidata.Hebrew");
            //List<String> langstrings = Program.getForeignWords(training);
            //List<String> langstrings = LineIO.read("Data/heWords.txt");
            //model.SetLanguageModel(langstrings);
            //model.SetLanguageModel(Utils.readSRILM("lm/lm-he.txt"));
            //model.setUseNPLM(false);

            // This is set by the shared task.
            model.setMaxCandidates(50);
            model.setNgramSize(3);

            int emiterations = 5;

            logger.info("Training with " + emiterations + " iterations.");
            model.Train(emiterations);

            logger.info("Testing.");
            double[] res = TestGenerate(model, testing, langpair);
            double mrr = res[0];
            double acc = res[1];
            double f1 = res[2];
            avgmrr += mrr;
            avgacc += acc;
            avgf1 += f1;
            model.WriteProbs("probs.txt", 0.1);
        }

        System.out.println("=============");
        System.out.println("AVGMRR=" + avgmrr / num);
        System.out.println("AVGACC=" + avgacc / num);
        System.out.println("AVGF1 =" + avgf1 / num);
    }

}
<|MERGE_RESOLUTION|>--- conflicted
+++ resolved
@@ -31,40 +31,24 @@
     static String irvinedata = tl + "from_anne_irvine/";
 
     // set these later on
-<<<<<<< HEAD
     public static int NUMTRAIN = -1;
     public static int NUMTEST = -1;
 
     public static double TRAINRATIO = 0.75;
 
-=======
-    public static int NUMTRAIN = 1000;
-    public static int NUMTEST = 1000;
->>>>>>> 4914a56c
 
     private static Logger logger = LoggerFactory.getLogger(Runner.class);
 
     public static void main(String[] args) throws Exception {
 
-<<<<<<< HEAD
         String trainfile = args[0];
         String testfile = args[1];
-
+        
         String trainlang = "Hindi";
         String testlang = "Hindi";
         String probFile = "nonsenseword"; //String.format("probs-%s.txt", trainlang);
 //        String trainfile = wikidataurom + String.format("wikidata.%s", trainlang);
 //        String testfile = wikidataurom + String.format("wikidata.%s", testlang);
-=======
-        String trainlang = "Arabic";
-        String testlang = "Arabic";
-        String probFile = "nonsenseword"; //String.format("probs-%s.txt", trainlang);
-        //String trainfile = wikidata + String.format("wikidata.%s", trainlang);
-        //String testfile = wikidata + String.format("wikidata.%s", testlang);
-
-        String trainfile = String.format("Data/wikidata.%s", trainlang);
-        String testfile = String.format("Data/wikidata.%s", testlang);
->>>>>>> 4914a56c
 
         ///String trainfile = irvinedata + String.format("irvine-data.%s", trainlang);
         //String testfile = irvinedata + String.format("irvine-data.%s", testlang);
