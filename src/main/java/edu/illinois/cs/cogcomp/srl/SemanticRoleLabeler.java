package edu.illinois.cs.cogcomp.srl;

import edu.illinois.cs.cogcomp.annotation.Annotator;
import edu.illinois.cs.cogcomp.annotation.AnnotatorException;
import edu.illinois.cs.cogcomp.core.datastructures.ViewNames;
import edu.illinois.cs.cogcomp.core.datastructures.textannotation.*;
import edu.illinois.cs.cogcomp.core.utilities.configuration.ResourceManager;
import edu.illinois.cs.cogcomp.edison.utilities.WordNetManager;
import edu.illinois.cs.cogcomp.infer.ilp.ILPSolverFactory;
import edu.illinois.cs.cogcomp.infer.ilp.ILPSolverFactory.SolverType;
import edu.illinois.cs.cogcomp.srl.config.SrlConfigurator;
import edu.illinois.cs.cogcomp.srl.core.Models;
import edu.illinois.cs.cogcomp.srl.core.SRLManager;
import edu.illinois.cs.cogcomp.srl.core.SRLType;
import edu.illinois.cs.cogcomp.srl.experiment.TextPreProcessor;
import edu.illinois.cs.cogcomp.srl.inference.SRLILPInference;
import org.slf4j.Logger;
import org.slf4j.LoggerFactory;

import java.io.IOException;
import java.util.ArrayList;
import java.util.List;

public class SemanticRoleLabeler extends Annotator {
	private final static Logger log = LoggerFactory.getLogger(SemanticRoleLabeler.class);
	public final SRLManager manager;
	private static SRLProperties properties;

	public static void main(String[] arguments) {
		if (arguments.length < 1) {
			System.err.println("Usage: <config-file> [Verb | Nom]");
			System.exit(-1);
		}
		String configFile = arguments[0];
        ResourceManager rm = null;
        try {
            rm = new SrlConfigurator().getConfig( new ResourceManager( configFile ) );
        } catch (IOException e) {
            e.printStackTrace();
            System.exit( -1 );
        }
        String srlType;
		// If no second argument is provided it means we need all the SRL types
		srlType = arguments.length == 1 ? null : arguments[1];

		String input;
		List<SemanticRoleLabeler> srlLabelers = new ArrayList<>();
		try {
			if (srlType != null)
				srlLabelers.add(new SemanticRoleLabeler(rm, srlType, true));
			else {
				for (SRLType type : SRLType.values()) {
					srlType = type.name();
					srlLabelers
							.add(new SemanticRoleLabeler(rm, srlType, true));
				}
			}
		} catch (Exception e) {
			log.error("Unable to initialize SemanticRoleLabeler:");
			e.printStackTrace();
			System.exit(-1);
		}

		do {
			System.out.print("Enter text (underscore to quit): ");
			input = System.console().readLine().trim();
			if (input.equals("_"))
				return;

			if (!input.isEmpty()) {
				// XXX Assuming that all SRL types require the same views
				TextAnnotation ta;
				try {
					ta = TextPreProcessor.getInstance().preProcessText(input);
				} catch (Exception e) {
					log.error("Unable to pre-process the text:");
					e.printStackTrace();
					continue;
				}

				for (SemanticRoleLabeler srl : srlLabelers) {
					System.out.println(srl.getSRLCuratorName());

					PredicateArgumentView p;
					try {
						p = srl.getSRL(ta);
					} catch (Exception e) {
						log.error("Unable to produce SRL annotation:");
						e.printStackTrace();
						continue;
					}

					System.out.println(p);
					System.out.println();
				}
			}
		} while (!input.equals("_"));
	}

	public SemanticRoleLabeler(String srlType) throws Exception {
		this( new SrlConfigurator().getDefaultConfig(), srlType );
	}

	public SemanticRoleLabeler(ResourceManager rm, String srlType) throws Exception {

		this(rm, srlType, false);
	}

<<<<<<< HEAD
	public SemanticRoleLabeler(ResourceManager rm, String srlType, boolean initialize) throws Exception {
		super( getViewNameForType(srlType), TextPreProcessor.requiredViews );

=======
	public SemanticRoleLabeler(String configFile, String srlType, boolean initialize) throws Exception {
        super((srlType.equals("Verb")) ? ViewNames.SRL_VERB : ViewNames.SRL_NOM, TextPreProcessor.requiredViews);
>>>>>>> 298fa23f
		WordNetManager.loadConfigAsClasspathResource(true);

		log.info("Initializing config");
		SRLProperties.initialize(rm);
		properties = SRLProperties.getInstance();

		if(initialize) {
			log.info("Initializing pre-processor");
			TextPreProcessor.initialize(properties);
		}
		log.info("Creating {} manager", srlType);

		manager = Main.getManager(SRLType.valueOf(srlType), false);

		log.info("Loading models");
		loadModels();
	}

	private static String getViewNameForType(String srlType) {
		if ( srlType.equals( SRLType.Verb.name() ) )
			return ViewNames.SRL_VERB;
		else if ( srlType.equals( SRLType.Nom.name() ) )
			return ViewNames.SRL_NOM;
		else
			throw new IllegalArgumentException( "ERROR: type '" + srlType + "' not recognized." );
	}

	public String getSRLCuratorName() {
		return manager.getSRLSystemIdentifier();
	}

	public String getVersion() {
		return properties.getSRLVersion();
	}

    private void loadModels() throws Exception {
		for (Models m : Models.values()) {
			if (manager.getSRLType() == SRLType.Verb && m == Models.Predicate)
				continue;

			log.info("Loading model {}", m);
			manager.getModelInfo(m).loadWeightVector();
		}

		log.info("Finished loading all models");
	}

	public PredicateArgumentView getSRL(TextAnnotation ta) throws Exception {
		log.debug("Input: {}", ta.getText());

		List<Constituent> predicates;
		if (manager.getSRLType() == SRLType.Verb)
			predicates = manager.getHeuristicPredicateDetector().getPredicates(ta);
		else
			predicates = manager.getLearnedPredicateDetector().getPredicates(ta);

		if (predicates.isEmpty())
			return null;
		ILPSolverFactory s = new ILPSolverFactory(SolverType.Gurobi);
        SRLILPInference inference = new SRLILPInference(s, manager, predicates);

		return inference.getOutputView();
	}

<<<<<<< HEAD

	@Override
	public void addView(TextAnnotation ta) throws AnnotatorException {
		// Check if all required views are present
		for (String view : getRequiredViews()) {
			if (!ta.hasView(view)) {
				throw new AnnotatorException("Missing required view: " + view);
			}
		}

		try {
            View srlView = getSRL(ta);
            ta.addView( getViewName(), srlView);
=======
	@Override
	public void addView(TextAnnotation ta) throws AnnotatorException {
		try {
			ta.addView(viewName, getSRL(ta));
>>>>>>> 298fa23f
		} catch (Exception e) {
			e.printStackTrace();
			throw new AnnotatorException(e.getMessage());
		}
	}
}<|MERGE_RESOLUTION|>--- conflicted
+++ resolved
@@ -13,6 +13,7 @@
 import edu.illinois.cs.cogcomp.srl.core.SRLManager;
 import edu.illinois.cs.cogcomp.srl.core.SRLType;
 import edu.illinois.cs.cogcomp.srl.experiment.TextPreProcessor;
+import edu.illinois.cs.cogcomp.srl.inference.ISRLInference;
 import edu.illinois.cs.cogcomp.srl.inference.SRLILPInference;
 import org.slf4j.Logger;
 import org.slf4j.LoggerFactory;
@@ -106,14 +107,9 @@
 		this(rm, srlType, false);
 	}
 
-<<<<<<< HEAD
 	public SemanticRoleLabeler(ResourceManager rm, String srlType, boolean initialize) throws Exception {
 		super( getViewNameForType(srlType), TextPreProcessor.requiredViews );
 
-=======
-	public SemanticRoleLabeler(String configFile, String srlType, boolean initialize) throws Exception {
-        super((srlType.equals("Verb")) ? ViewNames.SRL_VERB : ViewNames.SRL_NOM, TextPreProcessor.requiredViews);
->>>>>>> 298fa23f
 		WordNetManager.loadConfigAsClasspathResource(true);
 
 		log.info("Initializing config");
@@ -178,8 +174,6 @@
 		return inference.getOutputView();
 	}
 
-<<<<<<< HEAD
-
 	@Override
 	public void addView(TextAnnotation ta) throws AnnotatorException {
 		// Check if all required views are present
@@ -192,15 +186,19 @@
 		try {
             View srlView = getSRL(ta);
             ta.addView( getViewName(), srlView);
-=======
-	@Override
-	public void addView(TextAnnotation ta) throws AnnotatorException {
-		try {
-			ta.addView(viewName, getSRL(ta));
->>>>>>> 298fa23f
 		} catch (Exception e) {
 			e.printStackTrace();
 			throw new AnnotatorException(e.getMessage());
 		}
 	}
+
+	@Override
+	public String getViewName() {
+		if (manager.getSRLType() == SRLType.Verb) {
+			return ViewNames.SRL_VERB;
+		} else if (manager.getSRLType() == SRLType.Nom)
+			return ViewNames.SRL_NOM;
+		return null;
+	}
+
 }