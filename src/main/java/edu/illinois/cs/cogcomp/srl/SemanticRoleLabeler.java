--- conflicted
+++ resolved
@@ -99,16 +99,10 @@
 		SRLProperties.initialize(configFile);
 		properties = SRLProperties.getInstance();
 
-<<<<<<< HEAD
-		log.info("Initializing pre-processor");
-		TextPreProcessor.initialize(configFile);
-
-=======
 		if(initialize) {
 			log.info("Initializing pre-processor");
-			TextPreProcessor.initialize(configFile, false);
+			TextPreProcessor.initialize(configFile);
 		}
->>>>>>> a12aaf68
 		log.info("Creating {} manager", srlType);
 		manager = Main.getManager(SRLType.valueOf(srlType), false);
 
