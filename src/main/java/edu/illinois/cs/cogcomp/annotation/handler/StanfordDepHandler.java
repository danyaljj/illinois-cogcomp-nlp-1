--- conflicted
+++ resolved
@@ -54,41 +54,6 @@
 
         for (int sentenceId = 0; sentenceId < sentences.size(); sentenceId++) {
             CoreMap sentence = sentences.get(sentenceId);
-<<<<<<< HEAD
-            Tree<Pair<String, Integer>> tree = new Tree<>();
-            if (null == sentence)
-                logger.warn("Stanford Parser did not annotate sentence '" + sentenceId + "' for text '" +
-                        textAnnotation.getSentence(sentenceId).getText());
-            else {
-
-                SemanticGraph depGraph = sentence.get(SemanticGraphCoreAnnotations.BasicDependenciesAnnotation.class);
-                IndexedWord root = null;
-                if (null == depGraph)
-                    logger.warn("Stanford Dependency Parser did not annotate sentence '" + sentenceId + "' for text '" +
-                            textAnnotation.getSentence(sentenceId).getText());
-                else
-                {
-                    try {
-                        root = depGraph.getFirstRoot();
-                    } catch (RuntimeException e) {
-                        String msg = "ERROR in getting root of dep graph for sentence.  Sentence is:\n" +
-                                sentence.toString() + "'\nDependency graph is:\n" + depGraph.toCompactString() +
-                                "\nText is:\n" + textAnnotation.getText();
-                        logger.error(msg);
-                        System.err.println(msg);
-//                    e.printStackTrace();
-                    }
-                    int tokenStart = getNodePosition(textAnnotation, root, sentenceId);
-                    Pair<String, Integer> nodePair = new Pair<String, Integer>(root.originalText(), tokenStart);
-                    tree = new Tree<>(nodePair);
-                    populateChildren(depGraph, root, tree, textAnnotation, sentenceId);
-                }
-            }
-
-            treeView.setDependencyTree(sentenceId, tree);
-        }
-        textAnnotation.addView( this.getViewName(), treeView );
-=======
             SemanticGraph depGraph = sentence.get(SemanticGraphCoreAnnotations.BasicDependenciesAnnotation.class);
             IndexedWord root;
 
@@ -113,7 +78,6 @@
         }
         textAnnotation.addView( getViewName(), treeView );
 
->>>>>>> 627854ac
         return treeView;
     }
 
