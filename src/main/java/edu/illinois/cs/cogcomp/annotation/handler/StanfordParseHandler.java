package edu.illinois.cs.cogcomp.annotation.handler;

import edu.illinois.cs.cogcomp.annotation.AnnotatorException;
import edu.illinois.cs.cogcomp.core.datastructures.ViewNames;
import edu.illinois.cs.cogcomp.core.datastructures.textannotation.Constituent;
import edu.illinois.cs.cogcomp.core.datastructures.textannotation.TextAnnotation;
import edu.illinois.cs.cogcomp.core.datastructures.textannotation.TreeView;
import edu.illinois.cs.cogcomp.core.datastructures.textannotation.View;
import edu.illinois.cs.cogcomp.core.datastructures.trees.Tree;
import edu.stanford.nlp.ling.CoreAnnotations;
import edu.stanford.nlp.ling.CoreAnnotations.SentencesAnnotation;
import edu.stanford.nlp.ling.CoreLabel;
import edu.stanford.nlp.pipeline.Annotation;
import edu.stanford.nlp.pipeline.POSTaggerAnnotator;
import edu.stanford.nlp.pipeline.ParserAnnotator;
import edu.stanford.nlp.process.CoreLabelTokenFactory;
import edu.stanford.nlp.trees.TreeCoreAnnotations;
import edu.stanford.nlp.util.ArrayCoreMap;
import edu.stanford.nlp.util.CoreMap;
import org.slf4j.Logger;
import org.slf4j.LoggerFactory;

import java.util.LinkedList;
import java.util.List;
import java.util.Properties;

/**
 * A wrapper for Stanford dependency parser in an illinois-core-utilities Annotator, for use as a pipeline
 *    component.
 *
 * Created by James Clarke and Christos Christodoulopoulos.
 */

public class StanfordParseHandler extends PipelineAnnotator {

    private POSTaggerAnnotator posAnnotator;
    private ParserAnnotator parseAnnotator;

    static Properties stanfordProps;


    /**
     * default config options for stanford.  Factory uses its own properties object.
     */
    static {
        stanfordProps = new Properties();
        stanfordProps.put( "annotators", "pos, parse") ;
        stanfordProps.put("parse.originalDependencies", true);
    }

    private Logger logger = LoggerFactory.getLogger( StanfordParseHandler.class );


    public StanfordParseHandler()
    {
        this( new POSTaggerAnnotator("pos", stanfordProps ), new ParserAnnotator( "parse", stanfordProps ) );
    }

    public StanfordParseHandler(POSTaggerAnnotator posAnnotator, ParserAnnotator parseAnnotator) {
        super("Stanford Parser", "3.3.1", "stanfordparse");
        this.posAnnotator = posAnnotator;
        this.parseAnnotator = parseAnnotator;
    }

    @Override
    public String getViewName() {
        return ViewNames.PARSE_STANFORD;
    }

    @Override
    public View getView(TextAnnotation textAnnotation) throws AnnotatorException {
        TreeView treeView = new TreeView(ViewNames.PARSE_STANFORD, "StanfordParseHandler", textAnnotation, 1d);
        // The (tokenized) sentence offset in case we have more than one sentences in the record
        List<CoreMap> sentences = buildStanfordSentences(textAnnotation);
        Annotation document = new Annotation(sentences);
        posAnnotator.annotate(document);
        parseAnnotator.annotate(document);
        sentences = document.get(SentencesAnnotation.class);

        for (int sentenceId = 0; sentenceId < sentences.size(); sentenceId++) {

            CoreMap sentence = sentences.get(sentenceId);
<<<<<<< HEAD
            Tree<String> tree = new Tree<String>();

            if (null == sentence)
                logger.warn("Stanford Parser did not annotate sentence '" + sentenceId + "' for text '" +
                        textAnnotation.getSentence(sentenceId).getText());
            else {
                edu.stanford.nlp.trees.Tree stanfordTree = sentence.get(TreeCoreAnnotations.TreeAnnotation.class);
                if (null == stanfordTree)
                    logger.warn("Stanford Parser did not annotate sentence '" + sentenceId + "' for text '" +
                            textAnnotation.getSentence(sentenceId).getText());
                else {
                    tree = new Tree<>(stanfordTree.value());
                    for (edu.stanford.nlp.trees.Tree pt : stanfordTree.getChildrenAsList()) {
                        tree.addSubtree(generateNode(pt));
                    }
                    treeView.setParseTree(sentenceId, tree);
                }
=======


            edu.stanford.nlp.trees.Tree stanfordTree = sentence.get(TreeCoreAnnotations.TreeAnnotation.class);
            Tree<String> tree = new Tree<>(stanfordTree.value());
            for (edu.stanford.nlp.trees.Tree pt : stanfordTree.getChildrenAsList()) {
                tree.addSubtree(generateNode(pt));
>>>>>>> 627854ac
            }
        }
<<<<<<< HEAD

        textAnnotation.addView(this.getViewName(), treeView);

=======
        textAnnotation.addView( getViewName(), treeView );
>>>>>>> 627854ac
        return treeView;
    }

    @Override
    public String[] getRequiredViews() {
        return new String[]{ViewNames.SENTENCE, ViewNames.TOKENS};
    }

    protected static List<CoreMap> buildStanfordSentences(TextAnnotation ta) {
        View tokens = ta.getView(ViewNames.TOKENS);
        View sentences = ta.getView(ViewNames.SENTENCE);
        String rawText = ta.getText();

        List<CoreMap> stanfordSentences = new LinkedList<>();
        List<CoreLabel> stanfordTokens = new LinkedList<>();
        int tokIndex = 0;
        int sentIndex = 0;
        Constituent currentSentence = sentences.getConstituents().get(0);
        String sentText = rawText.substring(currentSentence.getStartCharOffset(), currentSentence.getEndCharOffset());

        CoreLabelTokenFactory tf = new CoreLabelTokenFactory();

        for (Constituent tok : tokens.getConstituents()) {
            if (tok.getStartSpan() >= currentSentence.getEndSpan()) {
                CoreMap stanfordSentence = buildStanfordSentence(currentSentence, sentText, sentIndex++, stanfordTokens);
                stanfordSentences.add(stanfordSentence);
                stanfordTokens = new LinkedList<>();
                currentSentence = sentences.getConstituents().get(sentIndex);
                sentText = rawText.substring(currentSentence.getStartCharOffset(), currentSentence.getEndCharOffset());
            }
            int tokStart = tok.getStartCharOffset();
            int tokLength = tok.getEndCharOffset() - tokStart;

            String form = rawText.substring(tokStart, tok.getEndCharOffset());

            CoreLabel stanfordTok = tf.makeToken(form, tokStart, tokLength);
            stanfordTok.setIndex(tokIndex++);
            stanfordTokens.add(stanfordTok);

        }
        // should be one last sentence
        CoreMap stanfordSentence = buildStanfordSentence(currentSentence, sentText, sentIndex, stanfordTokens);
        stanfordSentences.add(stanfordSentence);
        return stanfordSentences;
    }

    private static CoreMap buildStanfordSentence(Constituent sentence, String rawText, int sentIndex,
                                                 List<CoreLabel> stanfordTokens) {
        CoreMap stanfordSentence = new ArrayCoreMap();
        CoreLabel firstTok = stanfordTokens.get(0);
        CoreLabel lastTok = stanfordTokens.get(stanfordTokens.size() - 1);

        stanfordSentence.set(CoreAnnotations.CharacterOffsetBeginAnnotation.class, sentence.getStartSpan());
        stanfordSentence.set(CoreAnnotations.CharacterOffsetEndAnnotation.class, sentence.getEndSpan());
        stanfordSentence.set(CoreAnnotations.TokenBeginAnnotation.class, firstTok.index());
        stanfordSentence.set(CoreAnnotations.TokenEndAnnotation.class, lastTok.index() + 1); // at-the-end indexing?
        stanfordSentence.set(CoreAnnotations.TextAnnotation.class, rawText);
        stanfordSentence.set(CoreAnnotations.SentenceIndexAnnotation.class, sentIndex);
        stanfordSentence.set(CoreAnnotations.TokensAnnotation.class, stanfordTokens);
        return stanfordSentence;
    }

    /**
     * Takes a Stanford Tree and Curator Tree and recursively populates the Curator
     * Tree to match the Stanford Tree.
     * Returns the top Node of the tree.
     *
     * @param parse  Stanford Tree
     * @return top Node of the Tree
     */
    private static Tree<String> generateNode(edu.stanford.nlp.trees.Tree parse) {
        Tree<String> node = new Tree<>(parse.value());

        for (edu.stanford.nlp.trees.Tree pt : parse.getChildrenAsList()) {
            if (pt.isLeaf()) {
                node.addLeaf(pt.nodeString());
            } else {
                //generate child of parse, the current node in tree
                node.addSubtree(generateNode(pt));
            }
        }
        return node;
    }
}<|MERGE_RESOLUTION|>--- conflicted
+++ resolved
@@ -17,8 +17,6 @@
 import edu.stanford.nlp.trees.TreeCoreAnnotations;
 import edu.stanford.nlp.util.ArrayCoreMap;
 import edu.stanford.nlp.util.CoreMap;
-import org.slf4j.Logger;
-import org.slf4j.LoggerFactory;
 
 import java.util.LinkedList;
 import java.util.List;
@@ -47,8 +45,6 @@
         stanfordProps.put( "annotators", "pos, parse") ;
         stanfordProps.put("parse.originalDependencies", true);
     }
-
-    private Logger logger = LoggerFactory.getLogger( StanfordParseHandler.class );
 
 
     public StanfordParseHandler()
@@ -80,41 +76,16 @@
         for (int sentenceId = 0; sentenceId < sentences.size(); sentenceId++) {
 
             CoreMap sentence = sentences.get(sentenceId);
-<<<<<<< HEAD
-            Tree<String> tree = new Tree<String>();
-
-            if (null == sentence)
-                logger.warn("Stanford Parser did not annotate sentence '" + sentenceId + "' for text '" +
-                        textAnnotation.getSentence(sentenceId).getText());
-            else {
-                edu.stanford.nlp.trees.Tree stanfordTree = sentence.get(TreeCoreAnnotations.TreeAnnotation.class);
-                if (null == stanfordTree)
-                    logger.warn("Stanford Parser did not annotate sentence '" + sentenceId + "' for text '" +
-                            textAnnotation.getSentence(sentenceId).getText());
-                else {
-                    tree = new Tree<>(stanfordTree.value());
-                    for (edu.stanford.nlp.trees.Tree pt : stanfordTree.getChildrenAsList()) {
-                        tree.addSubtree(generateNode(pt));
-                    }
-                    treeView.setParseTree(sentenceId, tree);
-                }
-=======
 
 
             edu.stanford.nlp.trees.Tree stanfordTree = sentence.get(TreeCoreAnnotations.TreeAnnotation.class);
             Tree<String> tree = new Tree<>(stanfordTree.value());
             for (edu.stanford.nlp.trees.Tree pt : stanfordTree.getChildrenAsList()) {
                 tree.addSubtree(generateNode(pt));
->>>>>>> 627854ac
             }
+            treeView.setParseTree(sentenceId, tree);
         }
-<<<<<<< HEAD
-
-        textAnnotation.addView(this.getViewName(), treeView);
-
-=======
         textAnnotation.addView( getViewName(), treeView );
->>>>>>> 627854ac
         return treeView;
     }
 
