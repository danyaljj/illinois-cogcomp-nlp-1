--- conflicted
+++ resolved
@@ -26,8 +26,7 @@
 		// Dashes
 		wordSplitPat[0] = Pattern.compile("-(\\D)"); 
 		wordSplitPat[1] = Pattern.compile("(\\S)-");
-		wordSplitPat[2] = Pattern.compile("(\\d)-(\\d|\\.\\d)"); 
-<<<<<<< HEAD
+		wordSplitPat[2] = Pattern.compile("(\\d)-(\\d|\\.\\d)");
 		// Remove commas from within numbers
 		wordSplitPat[3] = Pattern.compile("(\\d),(\\d)");
 		// Remove dollar signs
@@ -35,28 +34,6 @@
 		wordSplitPat[5] = Pattern.compile("(\\d)\\$");
 		// Percentages
 		wordSplitPat[6] = Pattern.compile("(\\d)%");
-=======
-		// Punctuation
-		wordSplitPat[3] = Pattern.compile("(\\S)([:;!\\?])");
-		wordSplitPat[4] = Pattern.compile("([:;!\\?])(\\S)");
-		// Separate commas from words, but not from within numbers
-		wordSplitPat[15] = Pattern.compile("(\\S),(\\s|$)");
-		wordSplitPat[16] = Pattern.compile("(^|\\s),(\\S)");
-		wordSplitPat[17] = Pattern.compile("(\\D),(\\S)");
-		wordSplitPat[18] = Pattern.compile("(\\S),(\\D)");
-		// Smoosh times together
-		wordSplitPat[19] = Pattern.compile("(\\d\\d?)\\s*:\\s*(\\d\\d)(\\W|$)");
-		// Keep thing that look like abbrev, honorific together
-		wordSplitPat[20] = Pattern.compile("(^|\\s)([A-Z][a-z]*)\\s*\\.");
-		// Weird things with dates
-		wordSplitPat[21] = Pattern.compile("(\\d),(\\d{4,})(\\W)");
-		// Separate words from closing punctuation
-		wordSplitPat[22] = Pattern.compile("(\\w)(\\.)(\\W*)$");
-        // 1990 s -> 1990s
-		wordSplitPat[23] = Pattern.compile("(\\d\\d\\d\\d|\\d\\d)\\s*s(\\s+|$)");
-		//' 90 -> '90
-		wordSplitPat[24] = Pattern.compile("'\\s*(\\d\\d)($|\\W)");
->>>>>>> 6f0bc69a
 	}
 	
 	public static String wordsplitSentence( String sentence ){
@@ -117,13 +94,8 @@
 	    String previous = "";
 	    String chunk="";
 	    boolean inChunk = false;
-<<<<<<< HEAD
 	    String prediction="";
 	    int startPos=0, endPos=0, tokenPos=0;
-=======
-	    String prediction;
-		int startPos=0, endPos, tokenPos=0;
->>>>>>> 6f0bc69a
 	    
 	    for (Word w = (Word) parser.next(); w != null; w = (Word) parser.next()) {
 	    	prediction = chunker.discreteValue(w);
@@ -155,11 +127,7 @@
     			chunk = "";
     		}
     		previous = prediction;
-<<<<<<< HEAD
     		if(taCurator.getToken(tokenPos).trim().endsWith(w.form.trim())){
-=======
-			if(taCurator.getToken(tokenPos).trim().endsWith(w.form.trim())){
->>>>>>> 6f0bc69a
     			tokenPos++;
     		}
 	    }
