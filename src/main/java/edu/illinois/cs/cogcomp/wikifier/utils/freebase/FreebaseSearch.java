package edu.illinois.cs.cogcomp.wikifier.utils.freebase;

import com.google.common.collect.Lists;
import com.google.gson.JsonArray;
import com.google.gson.JsonElement;
import com.google.gson.JsonObject;
import com.google.gson.JsonParser;
import edu.illinois.cs.cogcomp.core.io.IOUtils;
import edu.illinois.cs.cogcomp.core.io.LineIO;
import org.apache.commons.io.FileUtils;
import org.slf4j.Logger;
import org.slf4j.LoggerFactory;

import java.io.*;
import java.net.MalformedURLException;
import java.net.URL;
import java.net.URLConnection;
import java.net.URLEncoder;
import java.util.ArrayList;
import java.util.List;

import static java.util.stream.Collectors.joining;
import static java.util.stream.Collectors.toList;


/**
 * Takes a string (e.g., "obama") and asks the Freebase Search API. Caches if
 * necessary. Outputs a set of entities.
 *
 * @author Percy Liang
 * @modified upadhya3
 */
public class FreebaseSearch {
	static int counter = 0;
	private String apikey;
	private String cacheLocation;
	private String rdfCacheLocation;
	static final String defaultCacheLocation = "/shared/bronte/tac2014/data/freebaseRawResponseCache/SearchResponse";
	static final String defaultRdfCacheLocation = "/shared/bronte/tac2014/data/freebaseRawResponseCache/RdfResponse";

	static final String defaultApikey = "AIzaSyAclVmmn2FbIc6PiN9poGfNTt2CcyU6x48"; // has
																					// 10k
																					// queries
																					// per
																					// day
																					// limit
																					// (Shyam)
	// static final String defaultApikey =
	// "AIzaSyD4X-Y5JK4ONiCrxp_rbyo54VgKFFXcon0"; // has 10k queries per day
	// limit (Chen-Tse)

	private static final Logger logger = LoggerFactory
			.getLogger(FreebaseSearch.class);

	public FreebaseSearch() {
		this.apikey = defaultApikey;
		this.cacheLocation = defaultCacheLocation;
		this.rdfCacheLocation = defaultRdfCacheLocation;
	}

	public FreebaseSearch(String cacheLocation, String key) {
		this.apikey = key;
		this.cacheLocation = cacheLocation;
	}

	public FreebaseSearch(String cacheLocation) {
		this(cacheLocation, defaultApikey);
	}

	public List<FreebaseAnswer> lookup(String query) throws Exception {
		// First, try the cache.
		String checksum = QueryMQL.getMD5Checksum(query);
		if (IOUtils.exists(cacheLocation + "/" + checksum + ".cached")) {
//			System.out.println("Found!");
			return parseJson(FileUtils.readFileToString(new File(cacheLocation
					+ "/" + checksum + ".cached"), "UTF-8"));
		} else {
			System.out.println("Caching");
			String tmp = getQueryResponse(query);
			FileUtils.writeStringToFile(new File(cacheLocation + "/" + checksum
					+ ".cached"), tmp, "UTF-8");
			return parseJson(tmp);

		}
	}

	/**
	 * Query Freebase by ID
	 * @param query: in the form of m/09c7w0
	 * @return
	 * @throws Exception
	 */
	public List<String> lookupRdf(String query){
		// First, try the cache.
		String checksum = QueryMQL.getMD5Checksum(query);
		String filename = rdfCacheLocation + "/" + checksum + ".cached";
		if (IOUtils.exists(filename)) {
//			System.out.println("Found!");
			try {
				return LineIO.read(filename);
			} catch (FileNotFoundException e) {
				e.printStackTrace();
			}
		} else {
			System.out.println("Caching");
			List<String> tmp = queryByID(query);
			try {
				FileUtils.writeStringToFile(new File(filename), tmp.stream().collect(joining("\n")), "UTF-8");
			} catch (IOException e) {
				e.printStackTrace();
			}
			return tmp;
		}
		return null;
	}

	private List<FreebaseAnswer> parseJson(String ans) {
		if (ans == null)
			return null;
		List<FreebaseAnswer> output = Lists.newArrayList();
		JsonElement parse = new JsonParser().parse(ans);
		JsonObject asJsonObject = parse.getAsJsonObject();
		JsonArray jarray = asJsonObject.getAsJsonArray("result");
		for (JsonElement js : jarray) {
			output.add(new FreebaseAnswer(js));
		}
		return output;
	}

	private List<String> queryByID(String query) {
		counter++;
		logger.info("NOT IN FREEBASE CACHE, QUERYING ... " + counter + " times");
		String url = null;
		try {
			url = String.format("https://www.googleapis.com/freebase/v1/rdf/" + query + "?key=" + apikey, URLEncoder.encode(query, "UTF-8"));
		} catch (UnsupportedEncodingException e) {
			e.printStackTrace();
		}
		System.out.println("QUERY URL: " + url);
		URLConnection conn = null;
		InputStream in;
		try {
			conn = new URL(url).openConnection();
			in = conn.getInputStream();
		} catch (IOException e) {
			return new ArrayList<>();
		}

		// Read the response
		BufferedReader reader = new BufferedReader(new InputStreamReader(in));
		List<String> ret = new ArrayList<>();
		String line;
		try {
			while ((line = reader.readLine()) != null)
				ret.add(line.trim());
			reader.close();
		} catch (IOException e) {
			e.printStackTrace();
		}
		return ret;
	}
	private String getQueryResponse(String query) throws MalformedURLException,
			IOException {
		counter++;
		logger.info("NOT IN FREEBASE CACHE, QUERYING ... " + counter + " times");
		String url = String.format(
				"https://www.googleapis.com/freebase/v1/search?query=%s&key="
						+ apikey, URLEncoder.encode(query, "UTF-8"));
		System.out.println("QUERY URL: " + url);
		URLConnection conn = new URL(url).openConnection();
		InputStream in = conn.getInputStream();

		// Read the response
		StringBuilder buf = new StringBuilder();
		BufferedReader reader = new BufferedReader(new InputStreamReader(in));
		String line;
		while ((line = reader.readLine()) != null)
			buf.append(line);
		reader.close();
		// logger.info(buf.toString());
		return buf.toString();
	}

	// /en/barack_obama => fb:en.barack_obama, FOR LATER USE
	private String toRDF(String s) {
		if (s == null)
			return s;
		return "fb:" + s.substring(1).replaceAll("/", ".");
	}

	public String[] query(String q) throws IOException {
		System.out.println("in query:" + q);
		List<String> ans = new ArrayList<String>();
		try {
			List<FreebaseAnswer> tmp = lookup(q);
			for (FreebaseAnswer t : tmp) {
				ans.add(t.getName());
			}
		} catch (Exception e) {
			e.printStackTrace();
		}
		return ans.toArray(new String[ans.size()]);
	}

	public void close() throws IOException {
		// TODO Auto-generated method stub

	}

	public static void main(String[] args) throws Exception {
		FreebaseSearch fb = new FreebaseSearch();
<<<<<<< HEAD
		List<FreebaseAnswer> answers = fb.lookup("Barack_Obama");
		String mid = answers.get(0).getMid().substring(1);
=======
		String[] answers = fb.query("obama");
>>>>>>> 2fa7c148
//		Arrays.asList(answers).forEach(x -> System.out.println(x));

		// for(FreebaseAnswer term:fb.lookup("Obama"))
		// {
		// System.out.println(term.getName()+" ");
		// }
		// Map<String, String> map = MapDB
		// .newDefaultDb("data/freebaseRawResponseCache/",
		// "freebase_cache").make().getHashMap("freebase_cache");
		// System.out.println(map.size());
		// int i = 0;
		// for (String key : map.keySet()) {
		// // System.out.println(map.get(key));
		// fb.lookup(key);
		// if (i++ % 1000 == 0) {
		// System.out.println("Done " + i);
		// }
		// }
		// query = "Obomber"; //
		// query = "Saint Ronnie"; // NO!
		// query = "Kstewart"; // NO!
		// query = "Shrub"; /////
		// query = "Mufc"; ///

		// query = "Hogtown"; /////
		// query = "Arnie"; //
		// query = "Owe Bama"; // NO!
		// query = "Belgie"; //

		// query = "MAN U"; //
		// query = "Brittania";

		// query = "heels"; //
		// query = "dprk"; //
		// query = "CFF"; // NO!
		// query = "Hayluh Bawbuh"; // NO!
		// query = "T Dot"; //
		// query = "Chitown"; // NO!
		// query = "Rpattz"; ///
		// query = "Hiltery"; // NO!
		// query = "Baby Bush"; ///
		// query = "Mclame"; // NO!
		// query = "Rob Pattinson";
		// query = "Cigar City"; //
		// query = "Nobama";
		// String[] querys = { "Obomber", "MAN U", "Arnie", "heels", "dprk",
		// "CFF", "Hayluh Bawbuh", "Rob Pattinson", "Cigar City",
		// "Baby Bush", "Hogtown" }; // 11 queries

		// FreebaseSearch search = new FreebaseSearch(
		// "/shared/bronte/tac2014/data/freebaseCache");
		// FreebaseSearch search = new FreebaseSearch();
		// System.out.println(search.lookup("Popolo Delle Liberta'"));
		// FreebaseSearch search = new FreebaseSearch("freebase_cache");
		// System.out.println(search.cache.size());
		// populate(search);
		// System.out.println(search.cache.size());

		// for(String key:search.cache.keySet())
		// {
		// System.out.println(key+" : "+search.cache.get(key));
		// System.out.println(search.cache.get(key).size());
		//
		// // System.out.println(remove_duplicates(search.cache.get(key)));
		// // search.cache.put(key, remove_duplicates(search.cache.get(key)));
		// //
		// System.out.println(remove_duplicates(search.cache.get(key)).size());
		// }
		// int c=0;
		// while(true)
		// {
		// try {
		// search.lookup(query);
		// } catch (Exception e) {
		// // TODO Auto-generated catch block
		// e.printStackTrace();
		// }
		// c++;
		// System.out.println(c);
		// }
		// for (String query : querys)
		// for (String ans : search.lookup(query)) {
		// System.out.println(ans);
		// }
	}
}<|MERGE_RESOLUTION|>--- conflicted
+++ resolved
@@ -209,12 +209,8 @@
 
 	public static void main(String[] args) throws Exception {
 		FreebaseSearch fb = new FreebaseSearch();
-<<<<<<< HEAD
 		List<FreebaseAnswer> answers = fb.lookup("Barack_Obama");
 		String mid = answers.get(0).getMid().substring(1);
-=======
-		String[] answers = fb.query("obama");
->>>>>>> 2fa7c148
 //		Arrays.asList(answers).forEach(x -> System.out.println(x));
 
 		// for(FreebaseAnswer term:fb.lookup("Obama"))
