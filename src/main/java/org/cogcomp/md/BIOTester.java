package org.cogcomp.md;

import edu.illinois.cs.cogcomp.core.datastructures.Pair;
import edu.illinois.cs.cogcomp.core.datastructures.ViewNames;
import edu.illinois.cs.cogcomp.core.datastructures.textannotation.Constituent;
import edu.illinois.cs.cogcomp.core.datastructures.textannotation.View;
import edu.illinois.cs.cogcomp.lbjava.classify.Score;
import edu.illinois.cs.cogcomp.lbjava.classify.ScoreSet;
import edu.illinois.cs.cogcomp.lbjava.learn.BatchTrainer;
import edu.illinois.cs.cogcomp.lbjava.learn.Learner;
import edu.illinois.cs.cogcomp.lbjava.learn.Lexicon;
import edu.illinois.cs.cogcomp.lbjava.parse.Parser;
import edu.illinois.cs.cogcomp.nlp.corpusreaders.ColumnFormatReader;

import java.util.ArrayList;
import java.util.List;

/**
 * Created by Xuanyu on 7/10/2017.
 * This is the Tester Class
 * It requires untrained classifiers generated directly by LBJava
 */
public class BIOTester {
    public static String getPath(String mode, int fold){
        if (mode.equals("train")){
            return "data/partition_with_dev/train/" + fold;
        }
        if (mode.equals("eval")){
            return "data/partition_with_dev/eval/" + fold;
        }
        else{
            return "INVALID_PATH";
        }
    }

    public static bio_classifier_nam train_nam_classifier(Parser train_parser){
        bio_classifier_nam classifier = new bio_classifier_nam();
        train_parser.reset();
        BatchTrainer trainer = new BatchTrainer(classifier, train_parser);
        String parser_id = ((BIOReader)train_parser).id;
        classifier.setLexiconLocation("tmp/bio_classifier_" + parser_id + ".lex");
        Learner preExtractLearner = trainer.preExtract("tmp/bio_classifier_" + parser_id + ".ex", true, Lexicon.CountPolicy.none);
        preExtractLearner.saveLexicon();
        Lexicon lexicon = preExtractLearner.getLexicon();
        classifier.setLexicon(lexicon);
        int examples = 0;
        for (Object example = train_parser.next(); example != null; example = train_parser.next()){
            examples ++;
        }
        train_parser.reset();
        classifier.initialize(examples, preExtractLearner.getLexicon().size());
        for (Object example = train_parser.next(); example != null; example = train_parser.next()){
            classifier.learn(example);
        }
        train_parser.reset();
        classifier.doneWithRound();
        classifier.doneLearning();
        return classifier;
    }

    public static bio_classifier_nom train_nom_classifier(Parser train_parser){
        bio_classifier_nom classifier = new bio_classifier_nom();
        train_parser.reset();
        BatchTrainer trainer = new BatchTrainer(classifier, train_parser);
        String parser_id = ((BIOReader)train_parser).id;
        classifier.setLexiconLocation("tmp/bio_classifier_" + parser_id + ".lex");
        Learner preExtractLearner = trainer.preExtract("tmp/bio_classifier_" + parser_id + ".ex", true, Lexicon.CountPolicy.none);
        preExtractLearner.saveLexicon();
        Lexicon lexicon = preExtractLearner.getLexicon();
        classifier.setLexicon(lexicon);
        int examples = 0;
        for (Object example = train_parser.next(); example != null; example = train_parser.next()){
            examples ++;
        }
        train_parser.reset();
        classifier.initialize(examples, preExtractLearner.getLexicon().size());
        for (Object example = train_parser.next(); example != null; example = train_parser.next()){
            classifier.learn(example);
        }
        train_parser.reset();
        classifier.doneWithRound();
        classifier.doneLearning();
        return classifier;
    }

    public static bio_classifier_pro train_pro_classifier(bio_classifier_nam classifier_nam, bio_classifier_nom classifier_nom, Parser train_parser){
        bio_classifier_pro classifier = new bio_classifier_pro();
        train_parser.reset();
        BatchTrainer trainer = new BatchTrainer(classifier, train_parser);
        String parser_id = ((BIOReader)train_parser).id;
        classifier.setLexiconLocation("tmp/bio_classifier_" + parser_id + ".lex");
        Learner preExtractLearner = trainer.preExtract("tmp/bio_classifier_" + parser_id + ".ex", true, Lexicon.CountPolicy.none);
        preExtractLearner.saveLexicon();
        Lexicon lexicon = preExtractLearner.getLexicon();
        classifier.setLexicon(lexicon);
        int examples = 0;
        for (Object example = train_parser.next(); example != null; example = train_parser.next()){
            examples ++;
        }
        train_parser.reset();
        classifier.initialize(examples, preExtractLearner.getLexicon().size());
        for (Object example = train_parser.next(); example != null; example = train_parser.next()){
            classifier.learn(example);
        }
        train_parser.reset();
        classifier.doneWithRound();
        classifier.doneLearning();
        return classifier;
    }

    public static Constituent add_joint_score(bio_classifier_nam a, bio_classifier_nom b, bio_classifier_pro c, Constituent cur){
        double[] scoresToAdd = new double[9];
        ScoreSet scores_a = a.scores(cur);
        Score[] scoresArray_a = scores_a.toArray();
        ScoreSet scores_b = b.scores(cur);
        Score[] scoresArray_b = scores_b.toArray();
        ScoreSet scores_c = c.scores(cur);
        Score[] scoresArray_c = scores_c.toArray();
        for (Score score : scoresArray_a){
            if (score.value.equals("B")){
                scoresToAdd[0] = score.score;
            }
            else if (score.value.equals("I")){
                scoresToAdd[1] = score.score;
            }
            else{
                scoresToAdd[2] = score.score;
            }
        }
        for (Score score : scoresArray_b){
            if (score.value.equals("B")){
                scoresToAdd[3] = score.score;
            }
            else if (score.value.equals("I")){
                scoresToAdd[4] = score.score;
            }
            else{
                scoresToAdd[5] = score.score;
            }
        }
        for (Score score : scoresArray_c){
            if (score.value.equals("B")){
                scoresToAdd[6] = score.score;
            }
            else if (score.value.equals("I")){
                scoresToAdd[7] = score.score;
            }
            else{
                scoresToAdd[8] = score.score;
            }
        }
        String scoreString = "";
        for (double s : scoresToAdd){
            scoreString += Double.toString(s) + ",";
        }
        cur.addAttribute("BIOScores", scoreString);
        cur.addAttribute("A_prediction", a.discreteValue(cur));
        cur.addAttribute("B_prediction", b.discreteValue(cur));
        cur.addAttribute("C_prediction", c.discreteValue(cur));
        return cur;
    }


    public static bio_joint_classifier train_joint_classifier (bio_classifier_nam a, bio_classifier_nom b, bio_classifier_pro c, Parser parser){
        List<Constituent> examples = new ArrayList<>();
        int exampleCount = 0;
        for (Object example = parser.next(); example != null; example = parser.next()){
            Constituent cur = (Constituent)example;
            examples.add(add_joint_score(a, b, c, cur));
            exampleCount ++;
        }
        Parser train_parser = new ArrayToParser(examples);

        bio_joint_classifier classifier = new bio_joint_classifier();
        BatchTrainer trainer = new BatchTrainer(classifier, train_parser);
        String parser_id = ((BIOReader)parser).id;
        classifier.setLexiconLocation("tmp/bio_joint_classifier_" + parser_id + ".lex");
        Learner preExtractLearner = trainer.preExtract("tmp/bio_joint_classifier_" + parser_id + ".ex", true, Lexicon.CountPolicy.none);
        preExtractLearner.saveLexicon();
        Lexicon lexicon = preExtractLearner.getLexicon();
        classifier.setLexicon(lexicon);

        train_parser.reset();
        classifier.initialize(exampleCount, preExtractLearner.getLexicon().size());
        for (Object example = train_parser.next(); example != null; example = train_parser.next()){
            classifier.learn(example);
        }
        classifier.doneWithRound();
        classifier.doneLearning();
        return classifier;
    }

    public static String joint_inference(Constituent t, bio_classifier_nam a, bio_classifier_nom b, bio_classifier_pro c, Learner classifier){
        Constituent target = add_joint_score(a, b, c, t);
        String originalTag = classifier.discreteValue(target);
        String inferedTag = originalTag;
        View bioView = target.getTextAnnotation().getView("BIO");

        if (a.discreteValue(t).equals("B") || b.discreteValue(t).equals("B") || c.discreteValue(t).equals("B")){
            return "B";
        }
        if (a.discreteValue(t).equals("I") || b.discreteValue(t).equals("I") || c.discreteValue(t).equals("I")){
            return "I";
        }
        else{
            return "O";
        }
        /*
        //TODO: Inference on single "I"
        if (originalTag.equals("O")){
            if (target.getStartSpan() + 1 < bioView.getEndSpan()) {
                Constituent nextTest = bioView.getConstituentsCoveringToken(target.getStartSpan() + 1).get(0);
                nextTest.addAttribute("preBIOLevel1", originalTag);
                nextTest.addAttribute("preBIOLevel2", target.getAttribute("preBIOLevel1"));
                nextTest = add_joint_score(a, b, c, nextTest);
                String nextTag = classifier.discreteValue(nextTest);
                if (nextTag.equals("I")){
                    //inferedTag = "B";
                }
            }
        }
        //TODO: Hard rule on pronouns
        if (!originalTag.equals("B")) {
            if (BIOFeatureExtractor.isInPronounList(target)) {
                //inferedTag = "B";
            }
        }
        return inferedTag;
        */
    }

    public static String inference(Constituent c, Learner classifier){
        View posView = c.getTextAnnotation().getView(ViewNames.POS);
        List<Constituent> posCons = posView.getConstituentsCoveringToken(c.getStartSpan());
        if (posCons.size() > 0){
            String posLabel = posCons.get(0).getLabel();
            if (posLabel.contains("PRP") || posLabel.contains("WP")){
                //return "B";
            }
        }
        if (!BIOFeatureExtractor.isInPronounList(c).equals("")){
            //return "B";
        }
        return classifier.discreteValue(c);
    }

    public static Constituent getConstituent(Constituent curToken, Learner classifier, boolean isGold) {
        Constituent pointerToken = curToken;
        int startIdx = pointerToken.getStartSpan();
        int endIdx = startIdx + 1;
        String preBIOLevel1_dup = curToken.getAttribute("preBIOLevel1");
        String preBIOLevel2_dup = curToken.getAttribute("preBIOLevel2");
        while (true) {
            pointerToken.addAttribute("preBIOLevel1", preBIOLevel1_dup);
            pointerToken.addAttribute("preBIOLevel2", preBIOLevel2_dup);
            if (isGold){
                if (pointerToken.getAttribute("BIO").equals("O") || pointerToken.getAttribute("BIO").equals("U")) {
                    break;
                }
                if (endIdx - 1 > startIdx){
                    if (pointerToken.getAttribute("BIO").equals("B")){
                        break;
                    }
                }
            }
            else {
                if (inference(pointerToken, classifier).equals("O") || inference(pointerToken, classifier).equals("U")) {
                    break;
                }
                if (endIdx - 1 > startIdx){
                    if (inference(pointerToken, classifier).equals("B")){
                        break;
                    }
                }
                preBIOLevel2_dup = preBIOLevel1_dup;
                preBIOLevel1_dup = inference(pointerToken, classifier);
            }
            if (pointerToken.getStartSpan() == pointerToken.getTextAnnotation().getSentenceFromToken(pointerToken.getStartSpan()).getEndSpan() - 1){
                break;
            }
            pointerToken = pointerToken.getTextAnnotation().getView("BIO").getConstituentsCoveringToken(pointerToken.getStartSpan() + 1).get(0);
            endIdx = pointerToken.getStartSpan() + 1;
        }
        endIdx --;
        Constituent wholeMention = new Constituent(curToken.getLabel(), 1.0f, "BIO_Mention", curToken.getTextAnnotation(), startIdx, endIdx);
        return wholeMention;
    }

    public static void test_cv(){
        boolean isBIO = true;
        int total_labeled_mention = 0;
        int total_predicted_mention = 0;
        int total_correct_mention = 0;

        for (int i = 0; i < 5; i++){

            Parser test_parser = new BIOReader(getPath("eval", i), "ACE05", "ALL", isBIO);
            bio_label output = new bio_label();
            System.out.println("Start training fold " + i);
            Parser train_parser_nam = new BIOReader(getPath("train", i), "ACE05", "NAM", isBIO);
            Parser train_parser_nom = new BIOReader(getPath("train", i), "ACE05", "NOM", isBIO);
            Parser train_parser_pro = new BIOReader(getPath("train", i), "ACE05", "PRO", isBIO);
            Parser train_parser_all = new BIOReader(getPath("train", i), "ACE05", "ALL", isBIO);

            bio_classifier_nam classifier_nam = train_nam_classifier(train_parser_nam);
            bio_classifier_nom classifier_nom = train_nom_classifier(train_parser_nom);
            bio_classifier_pro classifier_pro = train_pro_classifier(classifier_nam, classifier_nom, train_parser_pro);


            //bio_joint_classifier classifier = train_joint_classifier(classifier_nam, classifier_nom, classifier_pro, train_parser_all);
            bio_classifier_nam classifier = train_nam_classifier(train_parser_all);
            //bio_classifier_pro classifier = classifier_pro;
            //bio_classifier_nom classifier = classifier_nom;
            int labeled_mention = 0;
            int predicted_mention = 0;
            int correct_mention = 0;

            System.out.println("Start evaluating fold " + i);
            String preBIOLevel1 = "";
            String preBIOLevel2 = "";

            for (Object example = test_parser.next(); example != null; example = test_parser.next()){
                ((Constituent)example).addAttribute("preBIOLevel1", preBIOLevel1);
                ((Constituent)example).addAttribute("preBIOLevel2", preBIOLevel2);

                String mentionType = ((Constituent)example).getAttribute("EntityMentionType");
                //String bioTag = joint_inference((Constituent)example, classifier_nam, classifier_nom, classifier_pro, classifier);
                String bioTag = inference((Constituent)example, classifier);

                preBIOLevel2 = preBIOLevel1;
                preBIOLevel1 = bioTag;

                int flag1 = 0;
                int flag2 = 0;

                if (bioTag.equals("B") || bioTag.equals("U")){
                    predicted_mention ++;
                    flag1 = 1;
                }
                String correctTag = output.discreteValue(example);

                if (correctTag.equals("B") || correctTag.equals("U")){
                    labeled_mention ++;
                    flag2 = 1;
                }

                if (flag1 == 1 && flag2 == 1) {
                    Constituent curToken = (Constituent)example;
                    String preBIOLevel1_dup = ((Constituent) example).getAttribute("preBIOLevel1");
                    String preBIOLevel2_dup = ((Constituent) example).getAttribute("preBIOLevel2");
                    curToken.addAttribute("preBIOLevel1", preBIOLevel1_dup);
                    curToken.addAttribute("preBIOLevel2", preBIOLevel2_dup);
                    Constituent goldMention = getConstituent(curToken, classifier, true);
                    Constituent predictMention = getConstituent(curToken, classifier, false);
                    if (goldMention.getStartSpan() == predictMention.getStartSpan() && goldMention.getEndSpan() == predictMention.getEndSpan())
                        correct_mention++;
                }

//                if (correctTag.equals("B") && bioTag.equals("B")){
//                    Constituent curToken = (Constituent)example;
//                    Constituent pointerToken = curToken;
//                    boolean correct_predicted = true;
//                    String wholeMention = "";
//                    int startIdx = pointerToken.getStartSpan();
//                    int endIdx = startIdx + 1;
//                    String preBIOLevel1_dup = ((Constituent) example).getAttribute("preBIOLevel1");
//                    String preBIOLevel2_dup = ((Constituent) example).getAttribute("preBIOLevel2");
//                    while (!pointerToken.getAttribute("BIO").equals("O") && !pointerToken.getAttribute("BIO").equals("U")){
//                        if (endIdx - 1 > startIdx){
//                            if (pointerToken.getAttribute("BIO").equals("B")){
//                                break;
//                            }
//                        }
//                        pointerToken.addAttribute("preBIOLevel1", preBIOLevel1_dup);
//                        pointerToken.addAttribute("preBIOLevel2", preBIOLevel2_dup);
//                        //preBIOLevel1_dup = joint_inference(pointerToken, classifier_nam, classifier_nom, classifier_pro, classifier);
//                        preBIOLevel2_dup = preBIOLevel1_dup;
//                        preBIOLevel1_dup = inference(pointerToken, classifier);
//                        wholeMention += pointerToken.toString() + " ";
//                        //if (!joint_inference(pointerToken, classifier_nam, classifier_nom, classifier_pro, classifier).equals(output.discreteValue(pointerToken))){
//                        if (!inference(pointerToken, classifier).equals(output.discreteValue(pointerToken))){
//                            correct_predicted = false;
//                        }
//                        if (pointerToken.getStartSpan() == pointerToken.getTextAnnotation().getSentenceFromToken(pointerToken.getStartSpan()).getEndSpan() - 1){
//                            break;
//                        }
//                        pointerToken = pointerToken.getTextAnnotation().getView("BIO").getConstituentsCoveringToken(pointerToken.getStartSpan() + 1).get(0);
//                        endIdx = pointerToken.getStartSpan() + 1;
//                    }
//                    endIdx --;
//                    pointerToken.addAttribute("preBIOLevel1", preBIOLevel1_dup);
//                    pointerToken.addAttribute("preBIOLevel2", preBIOLevel2_dup);
//                    if (inference(pointerToken, classifier).equals("I")){
//                        correct_predicted = false;
//                    }
//                    if (correct_predicted){
//                        correct_mention ++;
//                    }
//                    else {
//                        View bioView = curToken.getTextAnnotation().getView("BIO");
//                        //System.out.println(curToken.getTextAnnotation().getSentenceFromToken(curToken.getStartSpan()));
//                        int printStart = startIdx;
//                        if (correctTag.equals("B") && bioTag.equals("I")){
//                            printStart --;
//                        }
//                        for (int k = printStart; k < endIdx; k++){
//                            Constituent ct = bioView.getConstituentsCoveringToken(k).get(0);
//                            //System.out.print(ct.toString() + " " + ct.getAttribute("BIO") + " " + inference(ct, classifier) + ", ");
//                        }
//                        //System.out.println();
//                    }
//                }
            }
            total_labeled_mention += labeled_mention;
            total_predicted_mention += predicted_mention;
            total_correct_mention += correct_mention;
        }
        System.out.println("Total Labeled Mention: " + total_labeled_mention);
        System.out.println("Total Predicted Mention: " + total_predicted_mention);
        System.out.println("Total Correct Mention: " + total_correct_mention);
        double p = (double)total_correct_mention / (double)total_predicted_mention;
        double r = (double)total_correct_mention / (double)total_labeled_mention;
        double f = 2 * p * r / (p + r);
        System.out.println("Precision: " + p);
        System.out.println("Recall: " + r);
        System.out.println("F1: " + f);
    }

    public static Pair<String, String> inference_with_type(bio_classifier_nam classifier_nam, bio_classifier_nom classifier_nom, bio_classifier_pro classifier_pro, Constituent c){
        String[] tags = new String[3];
        tags[0] = classifier_nam.discreteValue(c);
        tags[1] = classifier_nom.discreteValue(c);
        tags[2] = classifier_pro.discreteValue(c);
        int b_count = 0;
        int i_count = 0;
        int o_count = 0;
        for (String s : tags){
            if (s.equals("B")){
                b_count ++;
            }
            if (s.equals("I")){
                i_count ++;
            }
            if (s.equals("O")){
                o_count ++;
            }
        }
        if (b_count == 1 && o_count == 2){
            if (tags[0].equals("B")){
                return new Pair<>("B", "NAM");
            }
            else if (tags[1].equals("B")){
                return new Pair<>("B", "NOM");
            }
            else {
                return new Pair<>("B", "PRO");
            }
        }
        if (i_count == 1 && o_count == 2){
            if (tags[0].equals("I")){
                return new Pair<>("I", "NAM");
            }
            else if (tags[1].equals("B")){
                return new Pair<>("I", "NOM");
            }
            else {
                return new Pair<>("I", "PRO");
            }
        }
        double highest_b_score = -10.0;
        double highest_i_score = -10.0;
        String highest_b_tag = "";
        String highest_i_tag = "";
        if (tags[0].equals("B") || tags[0].equals("I")) {
            ScoreSet scores = classifier_nam.scores(c);
            Score[] scoresArray = scores.toArray();
            for (Score score : scoresArray) {
                if (score.value.equals("B") && tags[0].equals("B")) {
                    double b_score = score.score;
                    if (b_score > highest_b_score){
                        highest_b_score = b_score;
                        highest_b_tag = "NAM";
                    }
                } else if (score.value.equals("I") && tags[0].equals("I")) {
                    double i_score = score.score;
                    if (i_score > highest_i_score){
                        highest_i_score = i_score;
                        highest_i_tag = "NAM";
                    }
                }
            }
        }
        if (tags[1].equals("B") || tags[1].equals("I")){
            ScoreSet scores = classifier_nom.scores(c);
            Score[] scoresArray = scores.toArray();
            for (Score score : scoresArray){
                if (score.value.equals("B") && tags[1].equals("B")) {
                    double b_score = score.score;
                    if (b_score > highest_b_score){
                        highest_b_score = b_score;
                        highest_b_tag = "NOM";
                    }
                } else if (score.value.equals("I") && tags[1].equals("I")) {
                    double i_score = score.score;
                    if (i_score > highest_i_score){
                        highest_i_score = i_score;
                        highest_i_tag = "NOM";
                    }
                }
            }
        }
        if (tags[2].equals("B") || tags[2].equals("I")){
            ScoreSet scores = classifier_pro.scores(c);
            Score[] scoresArray = scores.toArray();
            for (Score score : scoresArray){
                if (score.value.equals("B") && tags[2].equals("B")) {
                    double b_score = score.score;
                    if (b_score > highest_b_score){
                        highest_b_score = b_score;
                        highest_b_tag = "PRO";
                    }
                } else if (score.value.equals("I") && tags[2].equals("I")) {
                    double i_score = score.score;
                    if (i_score > highest_i_score){
                        highest_i_score = i_score;
                        highest_i_tag = "PRO";
                    }
                }
            }
        }
        if (b_count == 2 && o_count == 1){
            return new Pair<>("B", highest_b_tag);
        }
        if (i_count == 2 && o_count == 1){
            return new Pair<>("I", highest_i_tag);
        }
        if (b_count >= 1 && i_count >= 1){
            if (b_count > i_count){
                return new Pair<>("B", highest_b_tag);
            }
            else if (i_count > b_count){
                return new Pair<>("I", highest_i_tag);
            }
            else{
                if (highest_b_score > highest_i_score){
                    return new Pair<>("B", highest_b_tag);
                }
                else{
                    return new Pair<>("I", highest_i_tag);
                }
            }
        }
        return new Pair<>("O", "NA");
    }

<<<<<<< HEAD
//    public static void test_ere(){
//        int total_labeled_mention = 0;
//        int total_predicted_mention = 0;
//        int total_correct_mention = 0;
//
//        Map<String, Integer> type_map = new HashMap<>();
//        type_map.put("l_nam", 0);
//        type_map.put("l_nom", 0);
//        type_map.put("l_pro", 0);
//        type_map.put("p_nam", 0);
//        type_map.put("p_nom", 0);
//        type_map.put("p_pro", 0);
//        type_map.put("c_nam", 0);
//        type_map.put("c_nom", 0);
//        type_map.put("c_pro", 0);
//
//        Parser test_parser = new BIOReader("data/ere/data", "ERE", "ALL", isBIO);
//        Parser train_parser_nam = new BIOReader(getPath("train", 0), "ACE05", "NAM");
//        Parser train_parser_nom = new BIOReader(getPath("train", 0), "ACE05", "NOM");
//        Parser train_parser_pro = new BIOReader(getPath("train", 0), "ACE05", "PRO");
//        bio_label output = new bio_label();
//
//        bio_classifier_nam classifier_nam = train_nam_classifier(train_parser_nam);
//        bio_classifier_nom classifier_nom = train_nom_classifier(train_parser_nom);
//        bio_classifier_pro classifier_pro = train_pro_classifier(null, null, train_parser_pro);
//
//        String preBIOLevel1 = "";
//        String preBIOLevel2 = "";
//        for (Object example = test_parser.next(); example != null; example = test_parser.next()){
//            ((Constituent)example).addAttribute("preBIOLevel1", preBIOLevel1);
//            ((Constituent)example).addAttribute("preBIOLevel2", preBIOLevel2);
//            Pair<String, String> prediction = inference_with_type(classifier_nam, classifier_nom, classifier_pro, (Constituent)example);
//            String predictedTag = prediction.getFirst();
//            String predictedType = prediction.getSecond();
//            String goldTag = output.discreteValue(example);
//            String goldType = ((Constituent)example).getAttribute("EntityMentionType");
//            preBIOLevel2 = preBIOLevel1;
//            preBIOLevel1 = predictedTag;
//            if (goldTag.equals("B")){
//                total_labeled_mention ++;
//                type_map.put("l_" + goldType.toLowerCase(), type_map.get("l_" + goldType.toLowerCase()) + 1);
//            }
//            if (predictedTag.equals("B")){
//                total_predicted_mention ++;
//                type_map.put("p_" + predictedType.toLowerCase(), type_map.get("p_" + predictedType.toLowerCase()) + 1);
//            }
//            TextAnnotation ta = ((Constituent) example).getTextAnnotation();
//            View bioView = ta.getView("BIO");
//            int curIdx = ((Constituent) example).getStartSpan();
//            List<String> words = new ArrayList<>();
//            List<String> gTags = new ArrayList<>();
//            List<String> pTags = new ArrayList<>();
//            List<String> gTypes = new ArrayList<>();
//            List<String> pTypes = new ArrayList<>();
//            if (goldTag.equals("B") && predictedTag.equals("B")){
//                words.add(((Constituent)example).toString());
//                gTags.add("B");
//                gTypes.add(goldType);
//                pTags.add("B");
//                pTypes.add(predictedType);
//                boolean match = true;
//                boolean type_match = true;
//                if (predictedType.equals(goldType)){
//                    type_map.put("c_" + predictedType.toLowerCase(), type_map.get("c_" + predictedType.toLowerCase()) + 1);
//                }
//                else{
//                    type_match = false;
//                }
//                curIdx ++;
//                if (curIdx < bioView.getEndSpan()) {
//                    Constituent pointerToken = bioView.getConstituentsCoveringToken(curIdx).get(0);
//                    String preLevel1Dup = predictedTag;
//                    String preLevel2Dup = preBIOLevel2;
//                    while (pointerToken.getAttribute("BIO").equals("I")){
//                        pointerToken.addAttribute("preBIOLevel1", preLevel1Dup);
//                        pointerToken.addAttribute("preBIOLevel2", preLevel2Dup);
//                        Pair<String, String> curPrediction = inference_with_type(classifier_nam, classifier_nom, classifier_pro, pointerToken);
//                        String curPredictedTag = curPrediction.getFirst();
//                        words.add(pointerToken.toString());
//                        gTags.add(output.discreteValue(pointerToken));
//                        gTypes.add(pointerToken.getAttribute("EntityMentionType"));
//                        pTags.add(curPredictedTag);
//                        pTypes.add(curPrediction.getSecond());
//                        preLevel2Dup = preLevel1Dup;
//                        preLevel1Dup = curPredictedTag;
//                        if (!output.discreteValue(pointerToken).equals(curPredictedTag)){
//                            match = false;
//                        }
//                        curIdx ++;
//                        if (curIdx >= bioView.getEndSpan()){
//                            break;
//                        }
//                        pointerToken = bioView.getConstituentsCoveringToken(curIdx).get(0);
//                    }
//                    pointerToken.addAttribute("preBIOLevel1", preLevel1Dup);
//                    pointerToken.addAttribute("preBIOLevel2", preLevel2Dup);
//                    Pair<String, String> curPrediction = inference_with_type(classifier_nam, classifier_nom, classifier_pro, pointerToken);
//                    if (curPrediction.getFirst().equals("I")){
//                        words.add(pointerToken.toString());
//                        pTags.add(curPrediction.getFirst());
//                        gTags.add(output.discreteValue(pointerToken));
//                        pTypes.add(curPrediction.getSecond());
//                        gTypes.add(pointerToken.getAttribute("EntityMentionType"));
//                        match = false;
//                    }
//                }
//                if (match){
//                    total_correct_mention ++;
//                }
//                else{
//                    for (int i = 0; i < words.size(); i++){
//                        System.out.print(words.get(i) + " " + gTags.get(i) + " " + pTags.get(i) + ", ");
//                    }
//                    System.out.println();
//                }
//
//                if (match && !type_match){
//                    for (int i = 0; i < words.size(); i++){
//                        //System.out.print(words.get(i) + " (" + gTags.get(i) + " " + pTags.get(i) + ")" + " (" + gTypes.get(i) + " " + pTypes.get(i) + "), ");
//                    }
//                    //System.out.println();
//                }
//            }
//        }
//        System.out.println("Total Labeled Mention: " + total_labeled_mention);
//        System.out.println("Total Predicted Mention: " + total_predicted_mention);
//        System.out.println("Total Correct Mention: " + total_correct_mention);
//        double p = (double)total_correct_mention / (double)total_predicted_mention;
//        double r = (double)total_correct_mention / (double)total_labeled_mention;
//        double f = 2 * p * r / (p + r);
//        System.out.println("Precision: " + p);
//        System.out.println("Recall: " + r);
//        System.out.println("F1: " + f);
//
//        for (String key : type_map.keySet()){
//            System.out.println(key + ": " + type_map.get(key));
//        }
//    }
=======
    public static void test_ere(){
        int total_labeled_mention = 0;
        int total_predicted_mention = 0;
        int total_correct_mention = 0;

        Map<String, Integer> type_map = new HashMap<>();
        type_map.put("l_nam", 0);
        type_map.put("l_nom", 0);
        type_map.put("l_pro", 0);
        type_map.put("p_nam", 0);
        type_map.put("p_nom", 0);
        type_map.put("p_pro", 0);
        type_map.put("c_nam", 0);
        type_map.put("c_nom", 0);
        type_map.put("c_pro", 0);

        //Parser test_parser = new BIOReader("data/ere/data", "ERE", "ALL");
        Parser test_parser = new BIOReader("data/tac/2016.nom", "ColumnFormat", "ALL");
        Parser train_parser_nam = new BIOReader(getPath("train", 0), "ACE05", "NAM");
        Parser train_parser_nom = new BIOReader(getPath("train", 0), "ACE05", "NOM");
        Parser train_parser_pro = new BIOReader(getPath("train", 0), "ACE05", "PRO");
        bio_label output = new bio_label();

        bio_classifier_nam classifier_nam = train_nam_classifier(train_parser_nam);
        bio_classifier_nom classifier_nom = train_nom_classifier(train_parser_nom);
        bio_classifier_pro classifier_pro = train_pro_classifier(null, null, train_parser_pro);

        String preBIOLevel1 = "";
        String preBIOLevel2 = "";
        for (Object example = test_parser.next(); example != null; example = test_parser.next()){
            ((Constituent)example).addAttribute("preBIOLevel1", preBIOLevel1);
            ((Constituent)example).addAttribute("preBIOLevel2", preBIOLevel2);
            Pair<String, String> prediction = inference_with_type(classifier_nam, classifier_nom, classifier_pro, (Constituent)example);
            String predictedTag = prediction.getFirst();
            String predictedType = prediction.getSecond();
            String goldTag = output.discreteValue(example);
            String goldType = ((Constituent)example).getAttribute("EntityMentionType");
            preBIOLevel2 = preBIOLevel1;
            preBIOLevel1 = predictedTag;
            if (goldTag.equals("B")){
                total_labeled_mention ++;
                type_map.put("l_" + goldType.toLowerCase(), type_map.get("l_" + goldType.toLowerCase()) + 1);
            }
            if (predictedTag.equals("B")){
                total_predicted_mention ++;
                type_map.put("p_" + predictedType.toLowerCase(), type_map.get("p_" + predictedType.toLowerCase()) + 1);
            }
            TextAnnotation ta = ((Constituent) example).getTextAnnotation();
            View bioView = ta.getView("BIO");
            int curIdx = ((Constituent) example).getStartSpan();
            List<String> words = new ArrayList<>();
            List<String> gTags = new ArrayList<>();
            List<String> pTags = new ArrayList<>();
            List<String> gTypes = new ArrayList<>();
            List<String> pTypes = new ArrayList<>();
            if (goldTag.equals("B") && predictedTag.equals("B")){
                words.add(((Constituent)example).toString());
                gTags.add("B");
                gTypes.add(goldType);
                pTags.add("B");
                pTypes.add(predictedType);
                boolean match = true;
                boolean type_match = true;
                if (predictedType.equals(goldType)){
                    type_map.put("c_" + predictedType.toLowerCase(), type_map.get("c_" + predictedType.toLowerCase()) + 1);
                }
                else{
                    type_match = false;
                }
                curIdx ++;
                if (curIdx < bioView.getEndSpan()) {
                    Constituent pointerToken = bioView.getConstituentsCoveringToken(curIdx).get(0);
                    String preLevel1Dup = predictedTag;
                    String preLevel2Dup = preBIOLevel2;
                    while (pointerToken.getAttribute("BIO").equals("I")){
                        pointerToken.addAttribute("preBIOLevel1", preLevel1Dup);
                        pointerToken.addAttribute("preBIOLevel2", preLevel2Dup);
                        Pair<String, String> curPrediction = inference_with_type(classifier_nam, classifier_nom, classifier_pro, pointerToken);
                        String curPredictedTag = curPrediction.getFirst();
                        words.add(pointerToken.toString());
                        gTags.add(output.discreteValue(pointerToken));
                        gTypes.add(pointerToken.getAttribute("EntityMentionType"));
                        pTags.add(curPredictedTag);
                        pTypes.add(curPrediction.getSecond());
                        preLevel2Dup = preLevel1Dup;
                        preLevel1Dup = curPredictedTag;
                        if (!output.discreteValue(pointerToken).equals(curPredictedTag)){
                            match = false;
                        }
                        curIdx ++;
                        if (curIdx >= bioView.getEndSpan()){
                            break;
                        }
                        pointerToken = bioView.getConstituentsCoveringToken(curIdx).get(0);
                    }
                    pointerToken.addAttribute("preBIOLevel1", preLevel1Dup);
                    pointerToken.addAttribute("preBIOLevel2", preLevel2Dup);
                    Pair<String, String> curPrediction = inference_with_type(classifier_nam, classifier_nom, classifier_pro, pointerToken);
                    if (curPrediction.getFirst().equals("I")){
                        words.add(pointerToken.toString());
                        pTags.add(curPrediction.getFirst());
                        gTags.add(output.discreteValue(pointerToken));
                        pTypes.add(curPrediction.getSecond());
                        gTypes.add(pointerToken.getAttribute("EntityMentionType"));
                        match = false;
                    }
                }
                if (match){
                    total_correct_mention ++;
                }
                else{
                    for (int i = 0; i < words.size(); i++){
                        System.out.print(words.get(i) + " " + gTags.get(i) + " " + pTags.get(i) + ", ");
                    }
                    System.out.println();
                }

                if (match && !type_match){
                    for (int i = 0; i < words.size(); i++){
                        //System.out.print(words.get(i) + " (" + gTags.get(i) + " " + pTags.get(i) + ")" + " (" + gTypes.get(i) + " " + pTypes.get(i) + "), ");
                    }
                    //System.out.println();
                }
            }
        }
        System.out.println("Total Labeled Mention: " + total_labeled_mention);
        System.out.println("Total Predicted Mention: " + total_predicted_mention);
        System.out.println("Total Correct Mention: " + total_correct_mention);
        double p = (double)total_correct_mention / (double)total_predicted_mention;
        double r = (double)total_correct_mention / (double)total_labeled_mention;
        double f = 2 * p * r / (p + r);
        System.out.println("Precision: " + p);
        System.out.println("Recall: " + r);
        System.out.println("F1: " + f);

        for (String key : type_map.keySet()){
            System.out.println(key + ": " + type_map.get(key));
        }
    }
>>>>>>> 94faa7fc

    public static void main(String[] args){
        test_cv();
    }
}<|MERGE_RESOLUTION|>--- conflicted
+++ resolved
@@ -552,147 +552,7 @@
         }
         return new Pair<>("O", "NA");
     }
-
-<<<<<<< HEAD
-//    public static void test_ere(){
-//        int total_labeled_mention = 0;
-//        int total_predicted_mention = 0;
-//        int total_correct_mention = 0;
-//
-//        Map<String, Integer> type_map = new HashMap<>();
-//        type_map.put("l_nam", 0);
-//        type_map.put("l_nom", 0);
-//        type_map.put("l_pro", 0);
-//        type_map.put("p_nam", 0);
-//        type_map.put("p_nom", 0);
-//        type_map.put("p_pro", 0);
-//        type_map.put("c_nam", 0);
-//        type_map.put("c_nom", 0);
-//        type_map.put("c_pro", 0);
-//
-//        Parser test_parser = new BIOReader("data/ere/data", "ERE", "ALL", isBIO);
-//        Parser train_parser_nam = new BIOReader(getPath("train", 0), "ACE05", "NAM");
-//        Parser train_parser_nom = new BIOReader(getPath("train", 0), "ACE05", "NOM");
-//        Parser train_parser_pro = new BIOReader(getPath("train", 0), "ACE05", "PRO");
-//        bio_label output = new bio_label();
-//
-//        bio_classifier_nam classifier_nam = train_nam_classifier(train_parser_nam);
-//        bio_classifier_nom classifier_nom = train_nom_classifier(train_parser_nom);
-//        bio_classifier_pro classifier_pro = train_pro_classifier(null, null, train_parser_pro);
-//
-//        String preBIOLevel1 = "";
-//        String preBIOLevel2 = "";
-//        for (Object example = test_parser.next(); example != null; example = test_parser.next()){
-//            ((Constituent)example).addAttribute("preBIOLevel1", preBIOLevel1);
-//            ((Constituent)example).addAttribute("preBIOLevel2", preBIOLevel2);
-//            Pair<String, String> prediction = inference_with_type(classifier_nam, classifier_nom, classifier_pro, (Constituent)example);
-//            String predictedTag = prediction.getFirst();
-//            String predictedType = prediction.getSecond();
-//            String goldTag = output.discreteValue(example);
-//            String goldType = ((Constituent)example).getAttribute("EntityMentionType");
-//            preBIOLevel2 = preBIOLevel1;
-//            preBIOLevel1 = predictedTag;
-//            if (goldTag.equals("B")){
-//                total_labeled_mention ++;
-//                type_map.put("l_" + goldType.toLowerCase(), type_map.get("l_" + goldType.toLowerCase()) + 1);
-//            }
-//            if (predictedTag.equals("B")){
-//                total_predicted_mention ++;
-//                type_map.put("p_" + predictedType.toLowerCase(), type_map.get("p_" + predictedType.toLowerCase()) + 1);
-//            }
-//            TextAnnotation ta = ((Constituent) example).getTextAnnotation();
-//            View bioView = ta.getView("BIO");
-//            int curIdx = ((Constituent) example).getStartSpan();
-//            List<String> words = new ArrayList<>();
-//            List<String> gTags = new ArrayList<>();
-//            List<String> pTags = new ArrayList<>();
-//            List<String> gTypes = new ArrayList<>();
-//            List<String> pTypes = new ArrayList<>();
-//            if (goldTag.equals("B") && predictedTag.equals("B")){
-//                words.add(((Constituent)example).toString());
-//                gTags.add("B");
-//                gTypes.add(goldType);
-//                pTags.add("B");
-//                pTypes.add(predictedType);
-//                boolean match = true;
-//                boolean type_match = true;
-//                if (predictedType.equals(goldType)){
-//                    type_map.put("c_" + predictedType.toLowerCase(), type_map.get("c_" + predictedType.toLowerCase()) + 1);
-//                }
-//                else{
-//                    type_match = false;
-//                }
-//                curIdx ++;
-//                if (curIdx < bioView.getEndSpan()) {
-//                    Constituent pointerToken = bioView.getConstituentsCoveringToken(curIdx).get(0);
-//                    String preLevel1Dup = predictedTag;
-//                    String preLevel2Dup = preBIOLevel2;
-//                    while (pointerToken.getAttribute("BIO").equals("I")){
-//                        pointerToken.addAttribute("preBIOLevel1", preLevel1Dup);
-//                        pointerToken.addAttribute("preBIOLevel2", preLevel2Dup);
-//                        Pair<String, String> curPrediction = inference_with_type(classifier_nam, classifier_nom, classifier_pro, pointerToken);
-//                        String curPredictedTag = curPrediction.getFirst();
-//                        words.add(pointerToken.toString());
-//                        gTags.add(output.discreteValue(pointerToken));
-//                        gTypes.add(pointerToken.getAttribute("EntityMentionType"));
-//                        pTags.add(curPredictedTag);
-//                        pTypes.add(curPrediction.getSecond());
-//                        preLevel2Dup = preLevel1Dup;
-//                        preLevel1Dup = curPredictedTag;
-//                        if (!output.discreteValue(pointerToken).equals(curPredictedTag)){
-//                            match = false;
-//                        }
-//                        curIdx ++;
-//                        if (curIdx >= bioView.getEndSpan()){
-//                            break;
-//                        }
-//                        pointerToken = bioView.getConstituentsCoveringToken(curIdx).get(0);
-//                    }
-//                    pointerToken.addAttribute("preBIOLevel1", preLevel1Dup);
-//                    pointerToken.addAttribute("preBIOLevel2", preLevel2Dup);
-//                    Pair<String, String> curPrediction = inference_with_type(classifier_nam, classifier_nom, classifier_pro, pointerToken);
-//                    if (curPrediction.getFirst().equals("I")){
-//                        words.add(pointerToken.toString());
-//                        pTags.add(curPrediction.getFirst());
-//                        gTags.add(output.discreteValue(pointerToken));
-//                        pTypes.add(curPrediction.getSecond());
-//                        gTypes.add(pointerToken.getAttribute("EntityMentionType"));
-//                        match = false;
-//                    }
-//                }
-//                if (match){
-//                    total_correct_mention ++;
-//                }
-//                else{
-//                    for (int i = 0; i < words.size(); i++){
-//                        System.out.print(words.get(i) + " " + gTags.get(i) + " " + pTags.get(i) + ", ");
-//                    }
-//                    System.out.println();
-//                }
-//
-//                if (match && !type_match){
-//                    for (int i = 0; i < words.size(); i++){
-//                        //System.out.print(words.get(i) + " (" + gTags.get(i) + " " + pTags.get(i) + ")" + " (" + gTypes.get(i) + " " + pTypes.get(i) + "), ");
-//                    }
-//                    //System.out.println();
-//                }
-//            }
-//        }
-//        System.out.println("Total Labeled Mention: " + total_labeled_mention);
-//        System.out.println("Total Predicted Mention: " + total_predicted_mention);
-//        System.out.println("Total Correct Mention: " + total_correct_mention);
-//        double p = (double)total_correct_mention / (double)total_predicted_mention;
-//        double r = (double)total_correct_mention / (double)total_labeled_mention;
-//        double f = 2 * p * r / (p + r);
-//        System.out.println("Precision: " + p);
-//        System.out.println("Recall: " + r);
-//        System.out.println("F1: " + f);
-//
-//        for (String key : type_map.keySet()){
-//            System.out.println(key + ": " + type_map.get(key));
-//        }
-//    }
-=======
+  
     public static void test_ere(){
         int total_labeled_mention = 0;
         int total_predicted_mention = 0;
@@ -832,7 +692,6 @@
             System.out.println(key + ": " + type_map.get(key));
         }
     }
->>>>>>> 94faa7fc
 
     public static void main(String[] args){
         test_cv();
