--- conflicted
+++ resolved
@@ -1,11 +1,8 @@
 package edu.illinois.cs.cogcomp.comma;
 
 import edu.illinois.cs.cogcomp.annotation.AnnotatorException;
-<<<<<<< HEAD
-=======
 import edu.illinois.cs.cogcomp.comma.annotators.CommaLabeler;
 import edu.illinois.cs.cogcomp.comma.datastructures.CommaProperties;
->>>>>>> 181ca34e
 import edu.illinois.cs.cogcomp.core.datastructures.ViewNames;
 import edu.illinois.cs.cogcomp.core.datastructures.textannotation.*;
 import edu.illinois.cs.cogcomp.core.datastructures.trees.TreeParserFactory;
@@ -58,11 +55,7 @@
         ta.addView(ner.getViewName(), ner);
         ta.addView(shallowParse.getViewName(), shallowParse);
     }
-<<<<<<< HEAD
 
-=======
-    
->>>>>>> 181ca34e
     public void testGetCommaSRL() throws AnnotatorException {
         // Create the Comma structure
         PredicateArgumentView srlView = (PredicateArgumentView) classifier.getView(ta);
@@ -70,11 +63,7 @@
         Constituent pred1 = srlView.getPredicates().get(0);
         assertEquals("Substitute", srlView.getPredicateSense(pred1));
         assertEquals(2, srlView.getArguments(pred1).size());
-<<<<<<< HEAD
-        assertEquals("Mary", srlView.getArguments(pred1).get(0).getTarget().getSurfaceString());
-=======
         assertEquals("Mary", srlView.getArguments(pred1).get(0).getTarget().getSurfaceForm());
->>>>>>> 181ca34e
         Constituent pred2 = srlView.getPredicates().get(1);
         assertEquals(1, srlView.getArguments(pred2).size());
         assertEquals("LeftOfSubstitute", srlView.getArguments(pred2).get(0).getRelationName());
